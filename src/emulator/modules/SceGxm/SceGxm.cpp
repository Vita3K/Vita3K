// Vita3K emulator project
// Copyright (C) 2018 Vita3K team
//
// This program is free software; you can redistribute it and/or modify
// it under the terms of the GNU General Public License as published by
// the Free Software Foundation; either version 2 of the License, or
// (at your option) any later version.
//
// This program is distributed in the hope that it will be useful,
// but WITHOUT ANY WARRANTY; without even the implied warranty of
// MERCHANTABILITY or FITNESS FOR A PARTICULAR PURPOSE.  See the
// GNU General Public License for more details.
//
// You should have received a copy of the GNU General Public License along
// with this program; if not, write to the Free Software Foundation, Inc.,
// 51 Franklin Street, Fifth Floor, Boston, MA 02110-1301 USA.

#include "SceGxm.h"

#include <gxm/functions.h>
#include <gxm/types.h>
#include <util/log.h>

#include <glbinding/Binding.h>

#include <cpu/functions.h>
#include <host/functions.h>
#include <kernel/thread_functions.h>
#include <psp2/kernel/error.h>

#include <algorithm>
#include <fstream>
#include <iostream>
#include <sstream>

#ifndef HIWORD
# define HIWORD(a) ((unsigned short)(((unsigned long)(a) >> 16) & 0xFFFF))
#endif

#ifndef __clz
static inline uint32_t __clz(int32_t data){
    uint32_t count = 0;
    uint32_t mask = 0x80000000;

    while((data & mask) == 0)
    {
      count += 1u;
      mask = mask >> 1u;
    }

    return (count);
}
#endif

using namespace emu;
using namespace glbinding;

EXPORT(int, sceGxmAddRazorGpuCaptureBuffer) {
    return unimplemented("sceGxmAddRazorGpuCaptureBuffer");
}

EXPORT(int, sceGxmBeginCommandList) {
    return unimplemented("sceGxmBeginCommandList");
}

EXPORT(int, sceGxmBeginScene, SceGxmContext *context, unsigned int flags, const SceGxmRenderTarget *renderTarget, const SceGxmValidRegion *validRegion, SceGxmSyncObject *vertexSyncObject, SceGxmSyncObject *fragmentSyncObject, const emu::SceGxmColorSurface *colorSurface, const emu::SceGxmDepthStencilSurface *depthStencil) {
    assert(context != nullptr);
    assert(flags == 0);
    assert(renderTarget != nullptr);
    assert(validRegion == nullptr);
    assert(vertexSyncObject == nullptr);
    assert(fragmentSyncObject != nullptr);
    assert(colorSurface != nullptr);
    assert(depthStencil != nullptr);

    if (host.gxm.isInScene) {
        return SCE_GXM_ERROR_WITHIN_SCENE;
    }
    if (depthStencil == nullptr && colorSurface == nullptr) {
        return SCE_GXM_ERROR_INVALID_VALUE;
    }

    if (fragmentSyncObject != nullptr) {
        std::unique_lock<std::mutex> lock(fragmentSyncObject->mutex);
        while (fragmentSyncObject->value == 0) {
            fragmentSyncObject->cond_var.wait(lock);
        }
        fragmentSyncObject->value = 0;
    }

    // TODO This may not be right.
    context->fragment_ring_buffer_used = 0;
    context->vertex_ring_buffer_used = 0;
    context->color_surface = *colorSurface;

    host.gxm.isInScene = true;

    glBindFramebuffer(GL_FRAMEBUFFER, renderTarget->framebuffer[0]);

    // Re-load GL machine settings for multiple contexts support
    switch (context->cull_mode) {
    case SCE_GXM_CULL_CCW:
        glEnable(GL_CULL_FACE);
        glCullFace(GL_FRONT);
        break;
    case SCE_GXM_CULL_CW:
        glEnable(GL_CULL_FACE);
        glCullFace(GL_BACK);
        break;
    case SCE_GXM_CULL_NONE:
        glDisable(GL_CULL_FACE);
        break;
    }

    // TODO This is just for debugging.
    glClear(GL_COLOR_BUFFER_BIT);

    return 0;
}

EXPORT(int, sceGxmBeginSceneEx) {
    return unimplemented("sceGxmBeginSceneEx");
}

EXPORT(int, sceGxmColorSurfaceGetClip) {
    return unimplemented("sceGxmColorSurfaceGetClip");
}

EXPORT(int, sceGxmColorSurfaceGetData) {
    return unimplemented("sceGxmColorSurfaceGetData");
}

EXPORT(int, sceGxmColorSurfaceGetDitherMode) {
    return unimplemented("sceGxmColorSurfaceGetDitherMode");
}

EXPORT(int, sceGxmColorSurfaceGetFormat) {
    return unimplemented("sceGxmColorSurfaceGetFormat");
}

EXPORT(int, sceGxmColorSurfaceGetGammaMode) {
    return unimplemented("sceGxmColorSurfaceGetGammaMode");
}

EXPORT(int, sceGxmColorSurfaceGetScaleMode) {
    return unimplemented("sceGxmColorSurfaceGetScaleMode");
}

EXPORT(int, sceGxmColorSurfaceGetStrideInPixels) {
    return unimplemented("sceGxmColorSurfaceGetStrideInPixels");
}

EXPORT(int, sceGxmColorSurfaceGetType) {
    return unimplemented("sceGxmColorSurfaceGetType");
}

EXPORT(int, sceGxmColorSurfaceInit, emu::SceGxmColorSurface *surface, SceGxmColorFormat colorFormat, SceGxmColorSurfaceType surfaceType, SceGxmColorSurfaceScaleMode scaleMode, SceGxmOutputRegisterSize outputRegisterSize, unsigned int width, unsigned int height, unsigned int strideInPixels, Ptr<void> data) {
    assert(surface != nullptr);
    assert(colorFormat == SCE_GXM_COLOR_FORMAT_A8B8G8R8);
    assert(surfaceType == SCE_GXM_COLOR_SURFACE_LINEAR);
    assert(scaleMode == SCE_GXM_COLOR_SURFACE_SCALE_NONE);
    assert(outputRegisterSize == SCE_GXM_OUTPUT_REGISTER_SIZE_32BIT);
    assert(width > 0);
    assert(height > 0);
    assert(strideInPixels > 0);
    assert(data);

    memset(surface, 0, sizeof(*surface));
    surface->pbeEmitWords[0] = width;
    surface->pbeEmitWords[1] = height;
    surface->pbeEmitWords[2] = strideInPixels;
    surface->pbeEmitWords[3] = data.address();
    surface->outputRegisterSize = outputRegisterSize;

    return 0;
}

EXPORT(int, sceGxmColorSurfaceInitDisabled) {
    return unimplemented("sceGxmColorSurfaceInitDisabled");
}

EXPORT(int, sceGxmColorSurfaceIsEnabled) {
    return unimplemented("sceGxmColorSurfaceIsEnabled");
}

EXPORT(int, sceGxmColorSurfaceSetClip) {
    return unimplemented("sceGxmColorSurfaceSetClip");
}

EXPORT(int, sceGxmColorSurfaceSetData) {
    return unimplemented("sceGxmColorSurfaceSetData");
}

EXPORT(int, sceGxmColorSurfaceSetDitherMode) {
    return unimplemented("sceGxmColorSurfaceSetDitherMode");
}

EXPORT(int, sceGxmColorSurfaceSetFormat) {
    return unimplemented("sceGxmColorSurfaceSetFormat");
}

EXPORT(int, sceGxmColorSurfaceSetGammaMode) {
    return unimplemented("sceGxmColorSurfaceSetGammaMode");
}

EXPORT(int, sceGxmColorSurfaceSetScaleMode) {
    return unimplemented("sceGxmColorSurfaceSetScaleMode");
}

EXPORT(int, sceGxmCreateContext, const emu::SceGxmContextParams *params, Ptr<SceGxmContext> *context) {
    assert(params != nullptr);
    assert(context != nullptr);

    *context = alloc<SceGxmContext>(host.mem, __FUNCTION__);
    if (!*context) {
        return SCE_GXM_ERROR_OUT_OF_MEMORY;
    }

    SceGxmContext *const ctx = context->get(host.mem);
    ctx->params = *params;

    assert(SDL_GL_GetCurrentContext() == nullptr);
    ctx->gl = GLContextPtr(SDL_GL_CreateContext(host.window.get()), SDL_GL_DeleteContext);
    assert(ctx->gl != nullptr);

    Binding::initialize(false);
    setCallbackMaskExcept(CallbackMask::Before | CallbackMask::After, { "glGetError" });
#if MICROPROFILE_ENABLED != 0
    setBeforeCallback(before_callback);
#endif // MICROPROFILE_ENABLED
    setAfterCallback(after_callback);

    LOG_INFO("GL_VERSION = {}", glGetString(GL_VERSION));
    LOG_INFO("GL_SHADING_LANGUAGE_VERSION = {}", glGetString(GL_SHADING_LANGUAGE_VERSION));

    // TODO This is just for debugging.
    glClearColor(0.0625f, 0.125f, 0.25f, 0);

    if (!ctx->texture.init(glGenTextures, glDeleteTextures)) {
        free(host.mem, *context);
        context->reset();

        return SCE_GXM_ERROR_OUT_OF_MEMORY;
    }

    return 0;
}

EXPORT(int, sceGxmCreateDeferredContext) {
    return unimplemented("sceGxmCreateDeferredContext");
}

EXPORT(int, sceGxmCreateRenderTarget, const SceGxmRenderTargetParams *params, Ptr<SceGxmRenderTarget> *renderTarget) {
    assert(params != nullptr);
    assert(renderTarget != nullptr);

    *renderTarget = alloc<SceGxmRenderTarget>(host.mem, __FUNCTION__);
    if (!*renderTarget) {
        return SCE_GXM_ERROR_OUT_OF_MEMORY;
    }

    SceGxmRenderTarget *const rt = renderTarget->get(host.mem);
    if (!rt->renderbuffers.init(glGenRenderbuffers, glDeleteRenderbuffers) || !rt->framebuffer.init(glGenFramebuffers, glDeleteFramebuffers)) {
        free(host.mem, *renderTarget);
        return SCE_GXM_ERROR_DRIVER;
    }

    glBindRenderbuffer(GL_RENDERBUFFER, rt->renderbuffers[0]);
    glRenderbufferStorage(GL_RENDERBUFFER, GL_RGBA, params->width, params->height);
    glBindRenderbuffer(GL_RENDERBUFFER, rt->renderbuffers[1]);
    glRenderbufferStorage(GL_RENDERBUFFER, GL_DEPTH_COMPONENT, params->width, params->height);
    glBindRenderbuffer(GL_RENDERBUFFER, 0);

    glBindFramebuffer(GL_FRAMEBUFFER, rt->framebuffer[0]);
    glFramebufferRenderbuffer(GL_FRAMEBUFFER, GL_COLOR_ATTACHMENT0, GL_RENDERBUFFER, rt->renderbuffers[0]);
    glFramebufferRenderbuffer(GL_FRAMEBUFFER, GL_DEPTH_ATTACHMENT, GL_RENDERBUFFER, rt->renderbuffers[1]);
    glBindFramebuffer(GL_FRAMEBUFFER, 0);

    return 0;
}

EXPORT(int, sceGxmDepthStencilSurfaceGetBackgroundDepth) {
    return unimplemented("sceGxmDepthStencilSurfaceGetBackgroundDepth");
}

EXPORT(int, sceGxmDepthStencilSurfaceGetBackgroundMask) {
    return unimplemented("sceGxmDepthStencilSurfaceGetBackgroundMask");
}

EXPORT(int, sceGxmDepthStencilSurfaceGetBackgroundStencil) {
    return unimplemented("sceGxmDepthStencilSurfaceGetBackgroundStencil");
}

EXPORT(int, sceGxmDepthStencilSurfaceGetForceLoadMode) {
    return unimplemented("sceGxmDepthStencilSurfaceGetForceLoadMode");
}

EXPORT(int, sceGxmDepthStencilSurfaceGetForceStoreMode) {
    return unimplemented("sceGxmDepthStencilSurfaceGetForceStoreMode");
}

EXPORT(int, sceGxmDepthStencilSurfaceGetFormat) {
    return unimplemented("sceGxmDepthStencilSurfaceGetFormat");
}

EXPORT(int, sceGxmDepthStencilSurfaceGetStrideInSamples) {
    return unimplemented("sceGxmDepthStencilSurfaceGetStrideInSamples");
}

EXPORT(int, sceGxmDepthStencilSurfaceInit, emu::SceGxmDepthStencilSurface *surface, SceGxmDepthStencilFormat depthStencilFormat, SceGxmDepthStencilSurfaceType surfaceType, unsigned int strideInSamples, Ptr<void> depthData, Ptr<void> stencilData) {
    assert(surface != nullptr);
    assert(depthStencilFormat == SCE_GXM_DEPTH_STENCIL_FORMAT_S8D24);
    assert(surfaceType == SCE_GXM_DEPTH_STENCIL_SURFACE_TILED);
    assert(strideInSamples > 0);
    assert(depthData);

    // TODO What to do here?
    memset(surface, 0, sizeof(*surface));
    surface->depthData = depthData;
    surface->stencilData = stencilData;

    return 0;
}

EXPORT(int, sceGxmDepthStencilSurfaceInitDisabled) {
    return unimplemented("sceGxmDepthStencilSurfaceInitDisabled");
}

EXPORT(int, sceGxmDepthStencilSurfaceIsEnabled) {
    return unimplemented("sceGxmDepthStencilSurfaceIsEnabled");
}

EXPORT(int, sceGxmDepthStencilSurfaceSetBackgroundDepth) {
    return unimplemented("sceGxmDepthStencilSurfaceSetBackgroundDepth");
}

EXPORT(int, sceGxmDepthStencilSurfaceSetBackgroundMask) {
    return unimplemented("sceGxmDepthStencilSurfaceSetBackgroundMask");
}

EXPORT(int, sceGxmDepthStencilSurfaceSetBackgroundStencil) {
    return unimplemented("sceGxmDepthStencilSurfaceSetBackgroundStencil");
}

EXPORT(int, sceGxmDepthStencilSurfaceSetForceLoadMode) {
    return unimplemented("sceGxmDepthStencilSurfaceSetForceLoadMode");
}

EXPORT(int, sceGxmDepthStencilSurfaceSetForceStoreMode) {
    return unimplemented("sceGxmDepthStencilSurfaceSetForceStoreMode");
}

EXPORT(int, sceGxmDestroyContext, Ptr<SceGxmContext> context) {
    assert(context);

    free(host.mem, context);

    return 0;
}

EXPORT(int, sceGxmDestroyDeferredContext) {
    return unimplemented("sceGxmDestroyDeferredContext");
}

EXPORT(int, sceGxmDestroyRenderTarget, Ptr<SceGxmRenderTarget> renderTarget) {
    MemState &mem = host.mem;
    assert(renderTarget);

    free(mem, renderTarget);

    return 0;
}

EXPORT(void, sceGxmDisplayQueueAddEntry, Ptr<SceGxmSyncObject> oldBuffer, Ptr<SceGxmSyncObject> newBuffer, Ptr<const void> callbackData) {
    //assert(oldBuffer != nullptr);
    //assert(newBuffer != nullptr);
    assert(callbackData);
    DisplayCallback *display_callback = new DisplayCallback();

    const Address address = alloc(host.mem, host.gxm.params.displayQueueCallbackDataSize, __FUNCTION__);
    const Ptr<void> ptr(address);
    memcpy(ptr.get(host.mem), callbackData.get(host.mem), host.gxm.params.displayQueueCallbackDataSize);

    display_callback->data = address;
    display_callback->pc = host.gxm.params.displayQueueCallback.address();
    display_callback->old_buffer = oldBuffer.address();
    display_callback->new_buffer = newBuffer.address();
    host.gxm.display_queue.push(*display_callback);

    // TODO Return success if/when we call callback not as a tail call.
}

EXPORT(int, sceGxmDisplayQueueFinish) {
    return 0;
}

EXPORT(int, sceGxmDraw, SceGxmContext *context, SceGxmPrimitiveType primType, SceGxmIndexFormat indexType, const void *indexData, unsigned int indexCount) {
    assert(context != nullptr);
    assert(indexData != nullptr);

    if (!host.gxm.isInScene) {
        return SCE_GXM_ERROR_NOT_WITHIN_SCENE;
    }

    // TODO Use some kind of caching to avoid setting every draw call?
    const SharedGLObject program = get_program(*context, host.mem);
    glUseProgram(program->get());

    // TODO Use some kind of caching to avoid setting every draw call?
    set_uniforms(program->get(), *context, host.mem);

    const GLenum mode = translate_primitive(primType);
    const GLenum type = indexType == SCE_GXM_INDEX_FORMAT_U16 ? GL_UNSIGNED_SHORT : GL_UNSIGNED_INT;
    glDrawElements(mode, indexCount, type, indexData);

    return 0;
}

EXPORT(int, sceGxmDrawInstanced) {
    return unimplemented("sceGxmDrawInstanced");
}

EXPORT(int, sceGxmDrawPrecomputed) {
    return unimplemented("sceGxmDrawPrecomputed");
}

EXPORT(int, sceGxmEndCommandList) {
    return unimplemented("sceGxmEndCommandList");
}

EXPORT(int, sceGxmEndScene, SceGxmContext *context, const emu::SceGxmNotification *vertexNotification, const emu::SceGxmNotification *fragmentNotification) {
    const MemState &mem = host.mem;
    assert(context != nullptr);
    assert(vertexNotification == nullptr);
    assert(fragmentNotification == nullptr);

    if (!host.gxm.isInScene) {
        return SCE_GXM_ERROR_NOT_WITHIN_SCENE;
    }

    const GLsizei width = context->color_surface.pbeEmitWords[0];
    const GLsizei height = context->color_surface.pbeEmitWords[1];
    const GLsizei stride_in_pixels = context->color_surface.pbeEmitWords[2];
    const Address data = context->color_surface.pbeEmitWords[3];
    uint32_t *const pixels = Ptr<uint32_t>(data).get(mem);
    glPixelStorei(GL_PACK_ROW_LENGTH, stride_in_pixels); // TODO Reset to 0?
    glReadPixels(0, 0, width, height, GL_RGBA, GL_UNSIGNED_BYTE, pixels);
    flip_vertically(pixels, width, height, stride_in_pixels);

    host.gxm.isInScene = false;

    glBindFramebuffer(GL_FRAMEBUFFER, 0);

    return 0;
}

EXPORT(int, sceGxmExecuteCommandList) {
    return unimplemented("sceGxmExecuteCommandList");
}

EXPORT(void, sceGxmFinish, SceGxmContext *context) {
    assert(context != nullptr);
    glFinish();
}

EXPORT(int, sceGxmFragmentProgramGetPassType) {
    return unimplemented("sceGxmFragmentProgramGetPassType");
}

EXPORT(int, sceGxmFragmentProgramGetProgram) {
    return unimplemented("sceGxmFragmentProgramGetProgram");
}

EXPORT(int, sceGxmFragmentProgramIsEnabled) {
    return unimplemented("sceGxmFragmentProgramIsEnabled");
}

EXPORT(int, sceGxmGetContextType) {
    return unimplemented("sceGxmGetContextType");
}

EXPORT(int, sceGxmGetDeferredContextFragmentBuffer) {
    return unimplemented("sceGxmGetDeferredContextFragmentBuffer");
}

EXPORT(int, sceGxmGetDeferredContextVdmBuffer) {
    return unimplemented("sceGxmGetDeferredContextVdmBuffer");
}

EXPORT(int, sceGxmGetDeferredContextVertexBuffer) {
    return unimplemented("sceGxmGetDeferredContextVertexBuffer");
}

EXPORT(int, sceGxmGetNotificationRegion) {
    return unimplemented("sceGxmGetNotificationRegion");
}

EXPORT(int, sceGxmGetParameterBufferThreshold) {
    return unimplemented("sceGxmGetParameterBufferThreshold");
}

EXPORT(int, sceGxmGetPrecomputedDrawSize) {
    return unimplemented("sceGxmGetPrecomputedDrawSize");
}

EXPORT(int, sceGxmGetPrecomputedFragmentStateSize) {
    return unimplemented("sceGxmGetPrecomputedFragmentStateSize");
}

EXPORT(int, sceGxmGetPrecomputedVertexStateSize) {
    return unimplemented("sceGxmGetPrecomputedVertexStateSize");
}

EXPORT(int, sceGxmGetRenderTargetMemSizes) {
    return unimplemented("sceGxmGetRenderTargetMemSizes");
}

struct GxmThreadParams {
    KernelState *kernel = nullptr;
    MemState *mem = nullptr;
    SceUID thid = SCE_KERNEL_ERROR_ILLEGAL_THREAD_ID;
    GxmState *gxm = nullptr;
    std::shared_ptr<SDL_semaphore> host_may_destroy_params = std::shared_ptr<SDL_semaphore>(SDL_CreateSemaphore(0), SDL_DestroySemaphore);
};

static int SDLCALL thread_function(void *data) {
    const GxmThreadParams params = *static_cast<const GxmThreadParams *>(data);
    SDL_SemPost(params.host_may_destroy_params.get());
    while (true) {
        DisplayCallback display_callback = params.gxm->display_queue.pop();
        {
            const ThreadStatePtr thread = lock_and_find(params.thid, params.kernel->threads, params.kernel->mutex);
            if (thread->to_do == ThreadToDo::exit)
                break;
        }
        const ThreadStatePtr display_thread = find(params.thid, params.kernel->threads);
        run_callback(*display_thread, display_callback.pc, display_callback.data);
        const Ptr<SceGxmSyncObject> newBuffer(display_callback.new_buffer);
        std::unique_lock<std::mutex> lock(newBuffer.get(*params.mem)->mutex);
        newBuffer.get(*params.mem)->value = 1;
        newBuffer.get(*params.mem)->cond_var.notify_all();
        free(*params.mem, display_callback.data);
    }
    return 0;
}

EXPORT(int, sceGxmInitialize, const emu::SceGxmInitializeParams *params) {
    assert(params != nullptr);

    host.gxm.params = *params;
    host.gxm.display_queue.displayQueueMaxPendingCount_ = params->displayQueueMaxPendingCount;

    const ThreadStatePtr main_thread = find(thread_id, host.kernel.threads);

    const CallImport call_import = [&host](uint32_t nid, SceUID thread_id) {
        ::call_import(host, nid, thread_id);
    };

    const SceUID display_thread_id = create_thread(Ptr<void>(read_pc(*main_thread->cpu)), host.kernel, host.mem, "display", MB(1), call_import, false);

    if (display_thread_id < 0) {
        return SCE_GXM_ERROR_DRIVER;
    }

    const ThreadStatePtr display_thread = find(display_thread_id, host.kernel.threads);

    const std::function<void(SDL_Thread *)> delete_thread = [display_thread](SDL_Thread *running_thread) {
        {
            const std::unique_lock<std::mutex> lock(display_thread->mutex);
            display_thread->to_do = ThreadToDo::exit;
        }
        display_thread->something_to_do.notify_all(); // TODO Should this be notify_one()?
    };

    GxmThreadParams gxm_params;
    gxm_params.mem = &host.mem;
    gxm_params.kernel = &host.kernel;
    gxm_params.thid = display_thread_id;
    gxm_params.gxm = &host.gxm;

    const ThreadPtr running_thread(SDL_CreateThread(&thread_function, "SceGxmDisplayQueue", &gxm_params), delete_thread);
    SDL_SemWait(gxm_params.host_may_destroy_params.get());
    host.kernel.running_threads.emplace(display_thread_id, running_thread);
    return 0;
}

EXPORT(int, sceGxmIsDebugVersion) {
    return unimplemented("sceGxmIsDebugVersion");
}

EXPORT(int, sceGxmMapFragmentUsseMemory, Ptr<void> base, SceSize size, unsigned int *offset) {
    assert(base);
    assert(size > 0);
    assert(offset != nullptr);

    // TODO What should this be?
    *offset = base.address();

    return 0;
}

EXPORT(int, sceGxmMapMemory, void *base, SceSize size, SceGxmMemoryAttribFlags attr) {
    assert(base != nullptr);
    assert(size > 0);
    assert((attr == SCE_GXM_MEMORY_ATTRIB_READ) || (attr == SCE_GXM_MEMORY_ATTRIB_RW));

    return 0;
}

EXPORT(int, sceGxmMapVertexUsseMemory, Ptr<void> base, SceSize size, unsigned int *offset) {
    assert(base);
    assert(size > 0);
    assert(offset != nullptr);

    // TODO What should this be?
    *offset = base.address();

    return 0;
}

EXPORT(int, sceGxmMidSceneFlush) {
    return unimplemented("sceGxmMidSceneFlush");
}

EXPORT(int, sceGxmNotificationWait) {
    return unimplemented("sceGxmNotificationWait");
}

EXPORT(int, sceGxmPadHeartbeat, const emu::SceGxmColorSurface *displaySurface, SceGxmSyncObject *displaySyncObject) {
    assert(displaySurface != nullptr);
    assert(displaySyncObject != nullptr);

    return 0;
}

EXPORT(int, sceGxmPadTriggerGpuPaTrace) {
    return unimplemented("sceGxmPadTriggerGpuPaTrace");
}

EXPORT(int, sceGxmPopUserMarker) {
    return unimplemented("sceGxmPopUserMarker");
}

EXPORT(int, sceGxmPrecomputedDrawInit) {
    return unimplemented("sceGxmPrecomputedDrawInit");
}

EXPORT(int, sceGxmPrecomputedDrawSetAllVertexStreams) {
    return unimplemented("sceGxmPrecomputedDrawSetAllVertexStreams");
}

EXPORT(int, sceGxmPrecomputedDrawSetParams) {
    return unimplemented("sceGxmPrecomputedDrawSetParams");
}

EXPORT(int, sceGxmPrecomputedDrawSetParamsInstanced) {
    return unimplemented("sceGxmPrecomputedDrawSetParamsInstanced");
}

EXPORT(int, sceGxmPrecomputedDrawSetVertexStream) {
    return unimplemented("sceGxmPrecomputedDrawSetVertexStream");
}

EXPORT(int, sceGxmPrecomputedFragmentStateGetDefaultUniformBuffer) {
    return unimplemented("sceGxmPrecomputedFragmentStateGetDefaultUniformBuffer");
}

EXPORT(int, sceGxmPrecomputedFragmentStateInit) {
    return unimplemented("sceGxmPrecomputedFragmentStateInit");
}

EXPORT(int, sceGxmPrecomputedFragmentStateSetAllAuxiliarySurfaces) {
    return unimplemented("sceGxmPrecomputedFragmentStateSetAllAuxiliarySurfaces");
}

EXPORT(int, sceGxmPrecomputedFragmentStateSetAllTextures) {
    return unimplemented("sceGxmPrecomputedFragmentStateSetAllTextures");
}

EXPORT(int, sceGxmPrecomputedFragmentStateSetAllUniformBuffers) {
    return unimplemented("sceGxmPrecomputedFragmentStateSetAllUniformBuffers");
}

EXPORT(int, sceGxmPrecomputedFragmentStateSetDefaultUniformBuffer) {
    return unimplemented("sceGxmPrecomputedFragmentStateSetDefaultUniformBuffer");
}

EXPORT(int, sceGxmPrecomputedFragmentStateSetTexture) {
    return unimplemented("sceGxmPrecomputedFragmentStateSetTexture");
}

EXPORT(int, sceGxmPrecomputedFragmentStateSetUniformBuffer) {
    return unimplemented("sceGxmPrecomputedFragmentStateSetUniformBuffer");
}

EXPORT(int, sceGxmPrecomputedVertexStateGetDefaultUniformBuffer) {
    return unimplemented("sceGxmPrecomputedVertexStateGetDefaultUniformBuffer");
}

EXPORT(int, sceGxmPrecomputedVertexStateInit) {
    return unimplemented("sceGxmPrecomputedVertexStateInit");
}

EXPORT(int, sceGxmPrecomputedVertexStateSetAllTextures) {
    return unimplemented("sceGxmPrecomputedVertexStateSetAllTextures");
}

EXPORT(int, sceGxmPrecomputedVertexStateSetAllUniformBuffers) {
    return unimplemented("sceGxmPrecomputedVertexStateSetAllUniformBuffers");
}

EXPORT(int, sceGxmPrecomputedVertexStateSetDefaultUniformBuffer) {
    return unimplemented("sceGxmPrecomputedVertexStateSetDefaultUniformBuffer");
}

EXPORT(int, sceGxmPrecomputedVertexStateSetTexture) {
    return unimplemented("sceGxmPrecomputedVertexStateSetTexture");
}

EXPORT(int, sceGxmPrecomputedVertexStateSetUniformBuffer) {
    return unimplemented("sceGxmPrecomputedVertexStateSetUniformBuffer");
}

EXPORT(int, sceGxmProgramCheck, const SceGxmProgram *program) {
    assert(program != nullptr);

    assert(memcmp(program->magic, "GXP", 4) == 0);
    assert(program->maybe_version[0] == 1);
    assert(program->maybe_version[1] == 4);
    assert(program->maybe_padding[0] == 0);
    assert(program->maybe_padding[1] == 0);

    return 0;
}

EXPORT(Ptr<SceGxmProgramParameter>, sceGxmProgramFindParameterByName, const SceGxmProgram *program, const char *name) {
    const MemState &mem = host.mem;
    assert(program != nullptr);
    assert(name != nullptr);

    const SceGxmProgramParameter *const parameters = reinterpret_cast<const SceGxmProgramParameter *>(reinterpret_cast<const uint8_t *>(&program->parameters_offset) + program->parameters_offset);
    for (uint32_t i = 0; i < program->parameter_count; ++i) {
        const SceGxmProgramParameter *const parameter = &parameters[i];
        const uint8_t *const parameter_bytes = reinterpret_cast<const uint8_t *>(parameter);
        const char *const parameter_name = reinterpret_cast<const char *>(parameter_bytes + parameter->name_offset);
        if (strcmp(parameter_name, name) == 0) {
            const Address parameter_address = static_cast<Address>(parameter_bytes - &mem.memory[0]);
            return Ptr<SceGxmProgramParameter>(parameter_address);
        }
    }

    return Ptr<SceGxmProgramParameter>();
}

EXPORT(int, sceGxmProgramFindParameterBySemantic) {
    return unimplemented("sceGxmProgramFindParameterBySemantic");
}

EXPORT(int, sceGxmProgramGetDefaultUniformBufferSize) {
    return unimplemented("sceGxmProgramGetDefaultUniformBufferSize");
}

EXPORT(int, sceGxmProgramGetFragmentProgramInputs) {
    return unimplemented("sceGxmProgramGetFragmentProgramInputs");
}

EXPORT(int, sceGxmProgramGetOutputRegisterFormat) {
    return unimplemented("sceGxmProgramGetOutputRegisterFormat");
}

EXPORT(int, sceGxmProgramGetParameter) {
    return unimplemented("sceGxmProgramGetParameter");
}

EXPORT(int, sceGxmProgramGetParameterCount) {
    return unimplemented("sceGxmProgramGetParameterCount");
}

EXPORT(int, sceGxmProgramGetSize) {
    return unimplemented("sceGxmProgramGetSize");
}

EXPORT(int, sceGxmProgramGetType) {
    return unimplemented("sceGxmProgramGetType");
}

EXPORT(int, sceGxmProgramGetVertexProgramOutputs) {
    return unimplemented("sceGxmProgramGetVertexProgramOutputs");
}

EXPORT(int, sceGxmProgramIsDepthReplaceUsed) {
    return unimplemented("sceGxmProgramIsDepthReplaceUsed");
}

EXPORT(int, sceGxmProgramIsDiscardUsed) {
    return unimplemented("sceGxmProgramIsDiscardUsed");
}

EXPORT(int, sceGxmProgramIsEquivalent) {
    return unimplemented("sceGxmProgramIsEquivalent");
}

EXPORT(int, sceGxmProgramIsFragColorUsed) {
    return unimplemented("sceGxmProgramIsFragColorUsed");
}

EXPORT(int, sceGxmProgramIsNativeColorUsed) {
    return unimplemented("sceGxmProgramIsNativeColorUsed");
}

EXPORT(int, sceGxmProgramIsSpriteCoordUsed) {
    return unimplemented("sceGxmProgramIsSpriteCoordUsed");
}

EXPORT(int, sceGxmProgramParameterGetArraySize) {
    return unimplemented("sceGxmProgramParameterGetArraySize");
}

EXPORT(int, sceGxmProgramParameterGetCategory) {
    return unimplemented("sceGxmProgramParameterGetCategory");
}

EXPORT(int, sceGxmProgramParameterGetComponentCount) {
    return unimplemented("sceGxmProgramParameterGetComponentCount");
}

EXPORT(int, sceGxmProgramParameterGetContainerIndex) {
    return unimplemented("sceGxmProgramParameterGetContainerIndex");
}

EXPORT(int, sceGxmProgramParameterGetIndex) {
    return unimplemented("sceGxmProgramParameterGetIndex");
}

EXPORT(int, sceGxmProgramParameterGetName) {
    return unimplemented("sceGxmProgramParameterGetName");
}

EXPORT(unsigned int, sceGxmProgramParameterGetResourceIndex, const SceGxmProgramParameter *parameter) {
    assert(parameter != nullptr);

    return parameter->resource_index;
}

EXPORT(int, sceGxmProgramParameterGetSemantic) {
    return unimplemented("sceGxmProgramParameterGetSemantic");
}

EXPORT(int, sceGxmProgramParameterGetSemanticIndex) {
    return unimplemented("sceGxmProgramParameterGetSemanticIndex");
}

EXPORT(int, sceGxmProgramParameterGetType) {
    return unimplemented("sceGxmProgramParameterGetType");
}

EXPORT(int, sceGxmProgramParameterIsRegFormat) {
    return unimplemented("sceGxmProgramParameterIsRegFormat");
}

EXPORT(int, sceGxmProgramParameterIsSamplerCube) {
    return unimplemented("sceGxmProgramParameterIsSamplerCube");
}

EXPORT(int, sceGxmPushUserMarker) {
    return unimplemented("sceGxmPushUserMarker");
}

EXPORT(int, sceGxmRemoveRazorGpuCaptureBuffer) {
    return unimplemented("sceGxmRemoveRazorGpuCaptureBuffer");
}

EXPORT(int, sceGxmRenderTargetGetDriverMemBlock) {
    return unimplemented("sceGxmRenderTargetGetDriverMemBlock");
}

EXPORT(int, sceGxmReserveFragmentDefaultUniformBuffer, SceGxmContext *context, Ptr<void> *uniformBuffer) {
    assert(context != nullptr);
    assert(uniformBuffer != nullptr);

    const size_t size = 64; // TODO I guess this must be in the fragment program.
    const size_t next_used = context->fragment_ring_buffer_used + size;
    assert(next_used <= context->params.fragmentRingBufferMemSize);
    if (next_used > context->params.fragmentRingBufferMemSize) {
        return SCE_GXM_ERROR_OUT_OF_MEMORY;
    }

    *uniformBuffer = context->params.fragmentRingBufferMem.cast<uint8_t>() + static_cast<int32_t>(context->fragment_ring_buffer_used);
    context->fragment_ring_buffer_used = next_used;

    context->fragment_uniform_buffers[14] = *uniformBuffer;

    return 0;
}

EXPORT(int, sceGxmRenderTargetGetHostMem) {
    return unimplemented("sceGxmRenderTargetGetHostMem");
}

EXPORT(int, sceGxmReserveVertexDefaultUniformBuffer, SceGxmContext *context, Ptr<void> *uniformBuffer) {
    assert(context != nullptr);
    assert(uniformBuffer != nullptr);

    const size_t size = 64; // TODO I guess this must be in the vertex program.
    const size_t next_used = context->vertex_ring_buffer_used + size;
    assert(next_used <= context->params.vertexRingBufferMemSize);
    if (next_used > context->params.vertexRingBufferMemSize) {
        return SCE_GXM_ERROR_OUT_OF_MEMORY;
    }

    *uniformBuffer = context->params.vertexRingBufferMem.cast<uint8_t>() + static_cast<int32_t>(context->vertex_ring_buffer_used);
    context->vertex_ring_buffer_used = next_used;

    context->vertex_uniform_buffers[14] = *uniformBuffer;

    return 0;
}

EXPORT(int, sceGxmSetAuxiliarySurface) {
    return unimplemented("sceGxmSetAuxiliarySurface");
}

EXPORT(int, sceGxmSetBackDepthBias) {
    return unimplemented("sceGxmSetBackDepthBias");
}

EXPORT(int, sceGxmSetBackDepthFunc) {
    return unimplemented("sceGxmSetBackDepthFunc");
}

EXPORT(int, sceGxmSetBackDepthWriteEnable) {
    return unimplemented("sceGxmSetBackDepthWriteEnable");
}

EXPORT(int, sceGxmSetBackFragmentProgramEnable) {
    return unimplemented("sceGxmSetBackFragmentProgramEnable");
}

EXPORT(int, sceGxmSetBackLineFillLastPixelEnable) {
    return unimplemented("sceGxmSetBackLineFillLastPixelEnable");
}

EXPORT(int, sceGxmSetBackPointLineWidth) {
    return unimplemented("sceGxmSetBackPointLineWidth");
}

EXPORT(int, sceGxmSetBackPolygonMode) {
    return unimplemented("sceGxmSetBackPolygonMode");
}

EXPORT(int, sceGxmSetBackStencilFunc) {
    return unimplemented("sceGxmSetBackStencilFunc");
}

EXPORT(int, sceGxmSetBackStencilRef) {
    return unimplemented("sceGxmSetBackStencilRef");
}

EXPORT(int, sceGxmSetBackVisibilityTestEnable) {
    return unimplemented("sceGxmSetBackVisibilityTestEnable");
}

EXPORT(int, sceGxmSetBackVisibilityTestIndex) {
    return unimplemented("sceGxmSetBackVisibilityTestIndex");
}

EXPORT(int, sceGxmSetBackVisibilityTestOp) {
    return unimplemented("sceGxmSetBackVisibilityTestOp");
}

EXPORT(int, sceGxmSetCullMode, SceGxmContext *context, SceGxmCullMode mode) {
    context->cull_mode = mode;
    switch (mode) {
    case SCE_GXM_CULL_CCW:
        glEnable(GL_CULL_FACE);
        glCullFace(GL_FRONT);
        break;
    case SCE_GXM_CULL_CW:
        glEnable(GL_CULL_FACE);
        glCullFace(GL_BACK);
        break;
    case SCE_GXM_CULL_NONE:
        glDisable(GL_CULL_FACE);
        break;
    }
    return 0;
}

EXPORT(int, sceGxmSetDefaultRegionClipAndViewport) {
    return unimplemented("sceGxmSetDefaultRegionClipAndViewport");
}

EXPORT(int, sceGxmSetDeferredContextFragmentBuffer) {
    return unimplemented("sceGxmSetDeferredContextFragmentBuffer");
}

EXPORT(int, sceGxmSetDeferredContextVdmBuffer) {
    return unimplemented("sceGxmSetDeferredContextVdmBuffer");
}

EXPORT(int, sceGxmSetDeferredContextVertexBuffer) {
    return unimplemented("sceGxmSetDeferredContextVertexBuffer");
}

EXPORT(int, sceGxmSetFragmentDefaultUniformBuffer) {
    return unimplemented("sceGxmSetFragmentDefaultUniformBuffer");
}

EXPORT(void, sceGxmSetFragmentProgram, SceGxmContext *context, Ptr<const SceGxmFragmentProgram> fragmentProgram) {
    assert(context != nullptr);
    assert(fragmentProgram);

    context->fragment_program = fragmentProgram;

    const SceGxmFragmentProgram &fragment_program = *fragmentProgram.get(host.mem);
    glColorMask(fragment_program.color_mask_red, fragment_program.color_mask_green, fragment_program.color_mask_blue, fragment_program.color_mask_alpha);
    if (fragment_program.blend_enabled) {
        glEnable(GL_BLEND);
        glBlendEquationSeparate(fragment_program.color_func, fragment_program.alpha_func);
        glBlendFuncSeparate(fragment_program.color_src, fragment_program.color_dst, fragment_program.alpha_src, fragment_program.alpha_dst);
    } else {
        glDisable(GL_BLEND);
    }
}

EXPORT(int, sceGxmSetFragmentTexture, SceGxmContext *context, unsigned int textureIndex, SceGxmTexture *texture) {
    assert(context != nullptr);
    assert(texture != nullptr);

    glActiveTexture((GLenum)(GL_TEXTURE0 + textureIndex));
    glBindTexture(GL_TEXTURE_2D, context->texture[0]);

    // Disable mip-maps
    glTexParameteri(GL_TEXTURE_2D, GL_TEXTURE_MAX_LEVEL, 0);
    
    SceGxmTextureFormat fmt = texture::get_format(texture);
    unsigned int width = texture::get_width(texture);
    unsigned int height = texture::get_height(texture);
    Ptr<const void> data = Ptr<const void>(texture->controlWords[2] & 0xFFFFFFFC);
    Ptr<void> palette = Ptr<void>(texture->controlWords[3] << 6);
    SceGxmTextureAddrMode uaddr = (SceGxmTextureAddrMode)((texture->controlWords[0] >> 6) & 7);
    SceGxmTextureAddrMode vaddr = (SceGxmTextureAddrMode)((texture->controlWords[0] >> 3) & 7);

    if (texture::is_paletted_format(fmt)) {
        const auto base_format = texture::get_base_format(fmt);
        const auto is_byte_indexed = (base_format == SCE_GXM_TEXTURE_BASE_FORMAT_P8); // only altenative is SCE_GXM_TEXTURE_BASE_FORMAT_P4
        const auto palette_indexes = is_byte_indexed ? 256 : 16;

        glPixelTransferi(GL_MAP_COLOR, GL_TRUE);

        // second dimension should be palette_indexes sized instead of 256, but prefer to keep it constant/stack-allocated
        // TODO: Cache palette map instead of calculating here every time
        GLfloat map[4][256];

        const uint8_t(*const src)[4] = static_cast<uint8_t(*)[4]>(palette.get(host.mem));
        for (size_t i = 0; i < palette_indexes; ++i) {
            map[0][i] = src[i][0] / 255.0f;
            map[1][i] = src[i][1] / 255.0f;
            map[2][i] = src[i][2] / 255.0f;
            map[3][i] = src[i][3] / 255.0f;
        }

        // map channel indexes for each channel
        // A == A_max means alpha channel is unused (max)
        std::uint8_t R = 0, G = 0, B = 0, A = 0;
        constexpr auto A_max = std::numeric_limits<decltype(A)>::max();

        switch (texture::get_swizzle(fmt)) {
        case SCE_GXM_TEXTURE_SWIZZLE4_ABGR: R = 0; G = 1; B = 2; A = 3; break;
        case SCE_GXM_TEXTURE_SWIZZLE4_ARGB: R = 2; G = 1; B = 0; A = 3; break;
        case SCE_GXM_TEXTURE_SWIZZLE4_RGBA: R = 3; G = 2; B = 1; A = 0; break;
        case SCE_GXM_TEXTURE_SWIZZLE4_BGRA: R = 1; G = 2; B = 3; A = 0; break;
        case SCE_GXM_TEXTURE_SWIZZLE4_1BGR: R = 0; G = 1; B = 2; A = A_max; break;
        case SCE_GXM_TEXTURE_SWIZZLE4_1RGB: R = 2; G = 1; B = 0; A = A_max; break;
        case SCE_GXM_TEXTURE_SWIZZLE4_RGB1: R = 3; G = 2; B = 1; A = A_max; break;
        case SCE_GXM_TEXTURE_SWIZZLE4_BGR1: R = 1; G = 2; B = 3; A = A_max; break;
        default:
        {
            LOG_ERROR("Invalid swizzle for paletted texture foramt.");
        }
        }

        glPixelMapfv(GL_PIXEL_MAP_I_TO_R, palette_indexes, map[R]);
        glPixelMapfv(GL_PIXEL_MAP_I_TO_G, palette_indexes, map[G]);
        glPixelMapfv(GL_PIXEL_MAP_I_TO_B, palette_indexes, map[B]);
        if (A == A_max) {
            static std::array<GLfloat, 255> max_alpha;
            std::fill(max_alpha.begin(), max_alpha.end(), 255.0);
            glPixelMapfv(GL_PIXEL_MAP_I_TO_A, palette_indexes, (GLfloat*)max_alpha.data());
        } else {
            glPixelMapfv(GL_PIXEL_MAP_I_TO_A, palette_indexes, map[A]);
        }
    }

    const void *const pixels = data.get(host.mem);
    const GLenum internal_format = texture::translate_internal_format(fmt);
    const GLenum format = texture::translate_format(fmt);

    glPixelStorei(GL_UNPACK_ROW_LENGTH, (width + 7) & ~7);
    glTexImage2D(GL_TEXTURE_2D, 0, internal_format, width, height, 0, format, GL_UNSIGNED_BYTE, pixels);
    glTexParameteri(GL_TEXTURE_2D, GL_TEXTURE_WRAP_S, texture::translate_wrap_mode(uaddr));
    glTexParameteri(GL_TEXTURE_2D, GL_TEXTURE_WRAP_T, texture::translate_wrap_mode(vaddr));
    glPixelStorei(GL_UNPACK_ROW_LENGTH, 0);
    glPixelTransferi(GL_MAP_COLOR, GL_FALSE);

    return 0;
}

EXPORT(int, sceGxmSetFragmentUniformBuffer) {
    return unimplemented("sceGxmSetFragmentUniformBuffer");
}

EXPORT(int, sceGxmSetFrontDepthBias) {
    return unimplemented("sceGxmSetFrontDepthBias");
}

EXPORT(int, sceGxmSetFrontDepthFunc) {
    return unimplemented("sceGxmSetFrontDepthFunc");
}

EXPORT(int, sceGxmSetFrontDepthWriteEnable) {
    return unimplemented("sceGxmSetFrontDepthWriteEnable");
}

EXPORT(int, sceGxmSetFrontFragmentProgramEnable) {
    return unimplemented("sceGxmSetFrontFragmentProgramEnable");
}

EXPORT(int, sceGxmSetFrontLineFillLastPixelEnable) {
    return unimplemented("sceGxmSetFrontLineFillLastPixelEnable");
}

EXPORT(int, sceGxmSetFrontPointLineWidth) {
    return unimplemented("sceGxmSetFrontPointLineWidth");
}

EXPORT(int, sceGxmSetFrontPolygonMode) {
    return unimplemented("sceGxmSetFrontPolygonMode");
}

EXPORT(int, sceGxmSetFrontStencilFunc) {
    return unimplemented("sceGxmSetFrontStencilFunc");
}

EXPORT(int, sceGxmSetFrontStencilRef) {
    return unimplemented("sceGxmSetFrontStencilRef");
}

EXPORT(int, sceGxmSetFrontVisibilityTestEnable) {
    return unimplemented("sceGxmSetFrontVisibilityTestEnable");
}

EXPORT(int, sceGxmSetFrontVisibilityTestIndex) {
    return unimplemented("sceGxmSetFrontVisibilityTestIndex");
}

EXPORT(int, sceGxmSetFrontVisibilityTestOp) {
    return unimplemented("sceGxmSetFrontVisibilityTestOp");
}

EXPORT(int, sceGxmSetPrecomputedFragmentState) {
    return unimplemented("sceGxmSetPrecomputedFragmentState");
}

EXPORT(int, sceGxmSetPrecomputedVertexState) {
    return unimplemented("sceGxmSetPrecomputedVertexState");
}

EXPORT(int, sceGxmSetRegionClip) {
    return unimplemented("sceGxmSetRegionClip");
}

EXPORT(int, sceGxmSetTwoSidedEnable) {
    return unimplemented("sceGxmSetTwoSidedEnable");
}

EXPORT(int, sceGxmSetUniformDataF, void *uniformBuffer, const SceGxmProgramParameter *parameter, unsigned int componentOffset, unsigned int componentCount, const float *sourceData) {
    assert(uniformBuffer != nullptr);
    assert(parameter != nullptr);
    assert(parameter->container_index == 14);
    assert(parameter->resource_index == 0);
    assert(componentOffset == 0);
    assert(componentCount > 0);
    assert(sourceData != nullptr);

    size_t size = componentCount * sizeof(float);
    size_t offset = componentOffset * sizeof(float);
    memcpy(static_cast<uint8_t *>(uniformBuffer) + offset, sourceData, size);

    return 0;
}

EXPORT(int, sceGxmSetUserMarker) {
    return unimplemented("sceGxmSetUserMarker");
}

EXPORT(int, sceGxmSetValidationEnable) {
    return unimplemented("sceGxmSetValidationEnable");
}

EXPORT(int, sceGxmSetVertexDefaultUniformBuffer) {
    return unimplemented("sceGxmSetVertexDefaultUniformBuffer");
}

EXPORT(void, sceGxmSetVertexProgram, SceGxmContext *context, Ptr<const SceGxmVertexProgram> vertexProgram) {
    assert(context != nullptr);
    assert(vertexProgram);

    context->vertex_program = vertexProgram;
}

EXPORT(int, sceGxmSetVertexStream, SceGxmContext *context, unsigned int streamIndex, const uint8_t *streamData) {
    assert(context != nullptr);
    assert(streamData != nullptr);
    assert(context->vertex_program);

    const SceGxmVertexProgram &vertex_program = *context->vertex_program.get(host.mem);
    for (const emu::SceGxmVertexAttribute &attribute : vertex_program.attributes) {
        if (attribute.streamIndex != streamIndex) {
            continue;
        }

        const SceGxmVertexStream &stream = vertex_program.streams[attribute.streamIndex];

        const GLenum type = attribute_format_to_gl_type(static_cast<SceGxmAttributeFormat>(attribute.format));
        const GLboolean normalised = attribute_format_normalised(static_cast<SceGxmAttributeFormat>(attribute.format)) ? GL_TRUE : GL_FALSE;
        const GLvoid *const pointer = streamData + attribute.offset;
        glVertexAttribPointer(attribute.regIndex, attribute.componentCount, type, normalised, stream.stride, pointer);

        glEnableVertexAttribArray(attribute.regIndex); // TODO Disable.
    }

    return 0;
}

EXPORT(int, sceGxmSetVertexTexture) {
    return unimplemented("sceGxmSetVertexTexture");
}

EXPORT(int, sceGxmSetVertexUniformBuffer) {
    return unimplemented("sceGxmSetVertexUniformBuffer");
}

EXPORT(int, sceGxmSetViewport) {
    return unimplemented("sceGxmSetViewport");
}

EXPORT(int, sceGxmSetViewportEnable) {
    return unimplemented("sceGxmSetViewportEnable");
}

EXPORT(int, sceGxmSetVisibilityBuffer) {
    return unimplemented("sceGxmSetVisibilityBuffer");
}

EXPORT(int, sceGxmSetWBufferEnable) {
    return unimplemented("sceGxmSetWBufferEnable");
}

EXPORT(int, sceGxmSetWClampEnable) {
    return unimplemented("sceGxmSetWClampEnable");
}

EXPORT(int, sceGxmSetWClampValue) {
    return unimplemented("sceGxmSetWClampValue");
}

EXPORT(int, sceGxmSetWarningEnabled) {
    return unimplemented("sceGxmSetWarningEnabled");
}

EXPORT(int, sceGxmSetYuvProfile) {
    return unimplemented("sceGxmSetYuvProfile");
}

EXPORT(int, sceGxmShaderPatcherAddRefFragmentProgram, SceGxmShaderPatcher *shaderPatcher, SceGxmFragmentProgram *fragmentProgram) {
    assert(shaderPatcher != nullptr);
    assert(fragmentProgram != nullptr);

    ++fragmentProgram->reference_count;

    return 0;
}

EXPORT(int, sceGxmShaderPatcherAddRefVertexProgram, SceGxmShaderPatcher *shaderPatcher, SceGxmVertexProgram *vertexProgram) {
    assert(shaderPatcher != nullptr);
    assert(vertexProgram != nullptr);

    ++vertexProgram->reference_count;

    return 0;
}

EXPORT(int, sceGxmShaderPatcherCreate, const emu::SceGxmShaderPatcherParams *params, Ptr<SceGxmShaderPatcher> *shaderPatcher) {
    assert(params != nullptr);
    assert(shaderPatcher != nullptr);

    *shaderPatcher = alloc<SceGxmShaderPatcher>(host.mem, __FUNCTION__);
    assert(*shaderPatcher);
    if (!*shaderPatcher) {
        return SCE_GXM_ERROR_OUT_OF_MEMORY;
    }

    return 0;
}

EXPORT(int, sceGxmShaderPatcherCreateFragmentProgram, SceGxmShaderPatcher *shaderPatcher, const SceGxmRegisteredProgram *programId, SceGxmOutputRegisterFormat outputFormat, SceGxmMultisampleMode multisampleMode, const emu::SceGxmBlendInfo *blendInfo, Ptr<const SceGxmProgram> vertexProgram, Ptr<SceGxmFragmentProgram> *fragmentProgram) {
    MemState &mem = host.mem;
    assert(shaderPatcher != nullptr);
    assert(programId != nullptr);
    assert(outputFormat == SCE_GXM_OUTPUT_REGISTER_FORMAT_UCHAR4);
    assert(multisampleMode == SCE_GXM_MULTISAMPLE_NONE);
    assert(vertexProgram);
    assert(fragmentProgram != nullptr);

    static const emu::SceGxmBlendInfo default_blend_info = {
        SCE_GXM_COLOR_MASK_ALL,
        SCE_GXM_BLEND_FUNC_NONE,
        SCE_GXM_BLEND_FUNC_NONE,
        SCE_GXM_BLEND_FACTOR_ONE,
        SCE_GXM_BLEND_FACTOR_ZERO,
        SCE_GXM_BLEND_FACTOR_ONE,
        SCE_GXM_BLEND_FACTOR_ZERO
    };
    const FragmentProgramCacheKey key = {
        *programId,
        (blendInfo != nullptr) ? *blendInfo : default_blend_info,
        vertexProgram
    };
    FragmentProgramCache::const_iterator cached = shaderPatcher->fragment_program_cache.find(key);
    if (cached != shaderPatcher->fragment_program_cache.end()) {
        ++cached->second.get(mem)->reference_count;
        *fragmentProgram = cached->second;
        return 0;
    }

    *fragmentProgram = alloc<SceGxmFragmentProgram>(mem, __FUNCTION__);
    assert(*fragmentProgram);
    if (!*fragmentProgram) {
        return SCE_GXM_ERROR_OUT_OF_MEMORY;
    }

    SceGxmFragmentProgram *const fp = fragmentProgram->get(mem);
    fp->program = programId->program;
    fp->glsl = get_fragment_glsl(*shaderPatcher, *programId->program.get(mem), host.base_path.c_str());

    // Translate blending.
    if (blendInfo != nullptr) {
        fp->color_mask_red = ((blendInfo->colorMask & SCE_GXM_COLOR_MASK_R) != 0) ? GL_TRUE : GL_FALSE;
        fp->color_mask_green = ((blendInfo->colorMask & SCE_GXM_COLOR_MASK_G) != 0) ? GL_TRUE : GL_FALSE;
        fp->color_mask_blue = ((blendInfo->colorMask & SCE_GXM_COLOR_MASK_B) != 0) ? GL_TRUE : GL_FALSE;
        fp->color_mask_alpha = ((blendInfo->colorMask & SCE_GXM_COLOR_MASK_A) != 0) ? GL_TRUE : GL_FALSE;
        fp->blend_enabled = true;
        fp->color_func = translate_blend_func(blendInfo->colorFunc);
        fp->alpha_func = translate_blend_func(blendInfo->alphaFunc);
        fp->color_src = translate_blend_factor(blendInfo->colorSrc);
        fp->color_dst = translate_blend_factor(blendInfo->colorDst);
        fp->alpha_src = translate_blend_factor(blendInfo->alphaSrc);
        fp->alpha_dst = translate_blend_factor(blendInfo->alphaDst);
    }

    shaderPatcher->fragment_program_cache.emplace(key, *fragmentProgram);

    return 0;
}

EXPORT(int, sceGxmShaderPatcherCreateMaskUpdateFragmentProgram) {
    return unimplemented("sceGxmShaderPatcherCreateMaskUpdateFragmentProgram");
}

EXPORT(int, sceGxmShaderPatcherCreateVertexProgram, SceGxmShaderPatcher *shaderPatcher, const SceGxmRegisteredProgram *programId, const emu::SceGxmVertexAttribute *attributes, unsigned int attributeCount, const SceGxmVertexStream *streams, unsigned int streamCount, Ptr<SceGxmVertexProgram> *vertexProgram) {
    MemState &mem = host.mem;
    assert(shaderPatcher != nullptr);
    assert(programId != nullptr);
    assert(attributes != nullptr);
    assert(attributeCount > 0);
    assert(streams != nullptr);
    assert(streamCount > 0);
    assert(vertexProgram != nullptr);

    *vertexProgram = alloc<SceGxmVertexProgram>(mem, __FUNCTION__);
    assert(*vertexProgram);
    if (!*vertexProgram) {
        return SCE_GXM_ERROR_OUT_OF_MEMORY;
    }

    SceGxmVertexProgram *const vp = vertexProgram->get(mem);
    vp->program = programId->program;
    vp->glsl = get_vertex_glsl(*shaderPatcher, *programId->program.get(mem), host.base_path.c_str());
    vp->attribute_locations = attribute_locations(*programId->program.get(mem));
    vp->streams.insert(vp->streams.end(), &streams[0], &streams[streamCount]);
    vp->attributes.insert(vp->attributes.end(), &attributes[0], &attributes[attributeCount]);

    return 0;
}

EXPORT(int, sceGxmShaderPatcherDestroy, Ptr<SceGxmShaderPatcher> shaderPatcher) {
    assert(shaderPatcher);

    free(host.mem, shaderPatcher);

    return 0;
}

EXPORT(int, sceGxmShaderPatcherForceUnregisterProgram) {
    return unimplemented("sceGxmShaderPatcherForceUnregisterProgram");
}

EXPORT(int, sceGxmShaderPatcherGetBufferMemAllocated) {
    return unimplemented("sceGxmShaderPatcherGetBufferMemAllocated");
}

EXPORT(int, sceGxmShaderPatcherGetFragmentProgramRefCount) {
    return unimplemented("sceGxmShaderPatcherGetFragmentProgramRefCount");
}

EXPORT(int, sceGxmShaderPatcherGetFragmentUsseMemAllocated) {
    return unimplemented("sceGxmShaderPatcherGetFragmentUsseMemAllocated");
}

EXPORT(int, sceGxmShaderPatcherGetHostMemAllocated) {
    return unimplemented("sceGxmShaderPatcherGetHostMemAllocated");
}

EXPORT(Ptr<const SceGxmProgram>, sceGxmShaderPatcherGetProgramFromId, emu::SceGxmShaderPatcherId programId) {
    if (!programId) {
        return Ptr<const SceGxmProgram>();
    }

    return programId.get(host.mem)->program;
}

EXPORT(int, sceGxmShaderPatcherGetUserData) {
    return unimplemented("sceGxmShaderPatcherGetUserData");
}

EXPORT(int, sceGxmShaderPatcherGetVertexProgramRefCount) {
    return unimplemented("sceGxmShaderPatcherGetVertexProgramRefCount");
}

EXPORT(int, sceGxmShaderPatcherGetVertexUsseMemAllocated) {
    return unimplemented("sceGxmShaderPatcherGetVertexUsseMemAllocated");
}

EXPORT(int, sceGxmShaderPatcherRegisterProgram, SceGxmShaderPatcher *shaderPatcher, Ptr<const SceGxmProgram> programHeader, emu::SceGxmShaderPatcherId *programId) {
    assert(shaderPatcher != nullptr);
    assert(programHeader);
    assert(programId != nullptr);

    *programId = alloc<SceGxmRegisteredProgram>(host.mem, __FUNCTION__);
    assert(*programId);
    if (!*programId) {
        return SCE_GXM_ERROR_OUT_OF_MEMORY;
    }

    SceGxmRegisteredProgram *const rp = programId->get(host.mem);
    rp->program = programHeader;

    return 0;
}

EXPORT(int, sceGxmShaderPatcherReleaseFragmentProgram, SceGxmShaderPatcher *shaderPatcher, Ptr<SceGxmFragmentProgram> fragmentProgram) {
    assert(shaderPatcher != nullptr);
    assert(fragmentProgram);

    SceGxmFragmentProgram *const fp = fragmentProgram.get(host.mem);
    --fp->reference_count;
    if (fp->reference_count == 0) {
        for (FragmentProgramCache::const_iterator it = shaderPatcher->fragment_program_cache.begin(); it != shaderPatcher->fragment_program_cache.end(); ++it) {
            if (it->second == fragmentProgram) {
                shaderPatcher->fragment_program_cache.erase(it);
                break;
            }
        }
        free(host.mem, fragmentProgram);
    }

    return 0;
}

EXPORT(int, sceGxmShaderPatcherReleaseVertexProgram, SceGxmShaderPatcher *shaderPatcher, Ptr<SceGxmVertexProgram> vertexProgram) {
    assert(shaderPatcher != nullptr);
    assert(vertexProgram);

    SceGxmVertexProgram *const vp = vertexProgram.get(host.mem);
    --vp->reference_count;
    if (vp->reference_count == 0) {
        free(host.mem, vertexProgram);
    }

    return 0;
}

EXPORT(int, sceGxmShaderPatcherSetAuxiliarySurface) {
    return unimplemented("sceGxmShaderPatcherSetAuxiliarySurface");
}

EXPORT(int, sceGxmShaderPatcherSetUserData) {
    return unimplemented("sceGxmShaderPatcherSetUserData");
}

EXPORT(int, sceGxmShaderPatcherUnregisterProgram, SceGxmShaderPatcher *shaderPatcher, emu::SceGxmShaderPatcherId programId) {
    assert(shaderPatcher != nullptr);
    assert(programId);

    SceGxmRegisteredProgram *const rp = programId.get(host.mem);
    rp->program.reset();

    free(host.mem, programId);

    return 0;
}

EXPORT(int, sceGxmSyncObjectCreate, Ptr<SceGxmSyncObject> *syncObject) {
    assert(syncObject != nullptr);

    *syncObject = alloc<SceGxmSyncObject>(host.mem, __FUNCTION__);
    if (!*syncObject) {
        return SCE_GXM_ERROR_OUT_OF_MEMORY;
    }

    SceGxmSyncObject *_syncObject = syncObject->get(host.mem);
    _syncObject->value = 1;
    return 0;
}

EXPORT(int, sceGxmSyncObjectDestroy, Ptr<SceGxmSyncObject> syncObject) {
    assert(syncObject);

    free(host.mem, syncObject);

    return 0;
}

EXPORT(int, sceGxmTerminate) {
    return 0;
}

EXPORT(int, sceGxmTextureGetData, SceGxmTexture *texture) {
	assert(texture != nullptr);
    return texture->controlWords[2] & 0xFFFFFFFC;
}

EXPORT(int, sceGxmTextureGetAnisoMode) {
    return unimplemented("sceGxmTextureGetAnisoMode");
}

EXPORT(int, sceGxmTextureGetFormat, SceGxmTexture *texture) {
    return texture::get_format(texture);
}

EXPORT(int, sceGxmTextureGetGammaMode) {
    return unimplemented("sceGxmTextureGetGammaMode");
}

EXPORT(unsigned int, sceGxmTextureGetHeight, SceGxmTexture *texture) {
	assert(texture != nullptr);
    return texture::get_height(texture);
}

EXPORT(int, sceGxmTextureGetLodBias) {
    return unimplemented("sceGxmTextureGetLodBias");
}

EXPORT(int, sceGxmTextureGetLodMin) {
    return unimplemented("sceGxmTextureGetLodMin");
}

EXPORT(int, sceGxmTextureGetMagFilter) {
    return unimplemented("sceGxmTextureGetMagFilter");
}

EXPORT(int, sceGxmTextureGetMinFilter) {
    return unimplemented("sceGxmTextureGetMinFilter");
}

EXPORT(int, sceGxmTextureGetMipFilter) {
    return unimplemented("sceGxmTextureGetMipFilter");
}

EXPORT(int, sceGxmTextureGetMipmapCount) {
    return unimplemented("sceGxmTextureGetMipmapCount");
}

EXPORT(int, sceGxmTextureGetNormalizeMode) {
    return unimplemented("sceGxmTextureGetNormalizeMode");
}

<<<<<<< HEAD
EXPORT(Ptr<void>, sceGxmTextureGetPalette, SceGxmTexture *texture) {
	assert(texture != nullptr);
    return Ptr<void>(texture->controlWords[3] << 6);
=======
EXPORT(Ptr<void>, sceGxmTextureGetPalette, const emu::SceGxmTexture *texture) {
    assert(texture != nullptr);
    assert(texture::is_paletted_format(texture->format));

    return texture->palette;
>>>>>>> 47e95153
}

EXPORT(int, sceGxmTextureGetStride) {
    return unimplemented("sceGxmTextureGetStride");
}

EXPORT(int, sceGxmTextureGetType) {
    return unimplemented("sceGxmTextureGetType");
}

EXPORT(int, sceGxmTextureGetUAddrMode, SceGxmTexture *texture) {
	assert(texture != nullptr);
    return (texture->controlWords[0] >> 6) & 7;
}

EXPORT(int, sceGxmTextureGetVAddrMode, SceGxmTexture *texture) {
	assert(texture != nullptr);
    return (texture->controlWords[0] >> 3) & 7;
}

EXPORT(unsigned int, sceGxmTextureGetWidth, SceGxmTexture *texture) {
	assert(texture != nullptr);
    return texture::get_width(texture);
}

EXPORT(int, sceGxmTextureInitCube) {
    return unimplemented("sceGxmTextureInitCube");
}

EXPORT(int, sceGxmTextureInitCubeArbitrary) {
    return unimplemented("sceGxmTextureInitCubeArbitrary");
}

<<<<<<< HEAD
EXPORT(int, sceGxmTextureInitLinear, SceGxmTexture *texture, Ptr<const void> data, SceGxmTextureFormat texFormat, unsigned int width, unsigned int height, unsigned int mipCount) {
    if (width > 4096 || height > 4096 || mipCount > 13){
        return error("sceGxmTextureInitLinear", SCE_GXM_ERROR_INVALID_VALUE);
    }else if (!data){
        return error("sceGxmTextureInitLinear", SCE_GXM_ERROR_INVALID_ALIGNMENT);
    }else if (texture == nullptr){
        return error("sceGxmTextureInitLinear", SCE_GXM_ERROR_INVALID_POINTER);
=======
EXPORT(int, sceGxmTextureInitLinear, emu::SceGxmTexture *texture, Ptr<const void> data, SceGxmTextureFormat texFormat, unsigned int width, unsigned int height, unsigned int mipCount) {
    assert(texture != nullptr);
    assert(data);
    assert(width > 0);
    assert(height > 0);

    switch(texFormat) {
    case SCE_GXM_TEXTURE_FORMAT_U8U8U8U8_ABGR:
    case SCE_GXM_TEXTURE_FORMAT_U8_R111:
    case SCE_GXM_TEXTURE_FORMAT_U8U8U8_BGR:
        break;

    default:
        if (texture::is_paletted_format(texFormat)) {
            switch (texFormat) {
            case SCE_GXM_TEXTURE_FORMAT_P8_ABGR:
            case SCE_GXM_TEXTURE_FORMAT_P8_1BGR:
                break;
            default:
                LOG_WARN("Initialized texture with untested paletted texture format: {:#08X}", texFormat);
            }
        } else
            LOG_ERROR("Initialized texture with unsupported texture format: {:#08X}", texFormat);
>>>>>>> 47e95153
    }
    
    texture->controlWords[0] = ((((uint8_t)mipCount - 1) & 0xF) << 17) | 0x3E00090 | texFormat & 0x80000000;
    texture->controlWords[1] = (height - 1) | 0x60000000 | ((width - 1) << 12) | texFormat & 0x1F000000;
    texture->controlWords[2] = (uint32_t)data.address() & 0xFFFFFFFC;
    texture->controlWords[3] = ((texFormat & 0x7000) << 16) | 0x80000000;

    return 0;
}

EXPORT(int, sceGxmTextureInitLinearStrided) {
    return unimplemented("sceGxmTextureInitLinearStrided");
}

EXPORT(int, sceGxmTextureInitSwizzled) {
    return unimplemented("sceGxmTextureInitSwizzled");
}

EXPORT(int, sceGxmTextureInitSwizzledArbitrary) {
    return unimplemented("sceGxmTextureInitSwizzledArbitrary");
}

EXPORT(int, sceGxmTextureInitTiled) {
    return unimplemented("sceGxmTextureInitTiled");
}

EXPORT(int, sceGxmTextureSetData, SceGxmTexture *texture, Ptr<const void> data) {
    if (texture == nullptr){
        return error("sceGxmTextureSetData", SCE_GXM_ERROR_INVALID_POINTER);
    }
    
    texture->controlWords[2] = (unsigned int)data.address() & 0xFFFFFFFC | texture->controlWords[2] & 3;
    return 0;
}

EXPORT(int, sceGxmTextureSetAnisoMode) {
    return unimplemented("sceGxmTextureSetAnisoMode");
}

EXPORT(int, sceGxmTextureSetFormat) {
    return unimplemented("sceGxmTextureSetFormat");
}

EXPORT(int, sceGxmTextureSetGammaMode) {
    return unimplemented("sceGxmTextureSetGammaMode");
}

EXPORT(int, sceGxmTextureSetHeight, SceGxmTexture *texture, unsigned int height) {
    if (texture == nullptr){
        return error("sceGxmTextureSetHeight", SCE_GXM_ERROR_INVALID_POINTER);
    }else if (height > 4096){
        return error("sceGxmTextureSetHeight", SCE_GXM_ERROR_INVALID_VALUE);
    }
    
    if ((texture->controlWords[1] & 0xE0000000) == 0x80000000){
        char unk = (((texture->controlWords[0] >> 17) & 0xF) + 1) & 0xF;
        if ((((texture->controlWords[0] >> 17) & 0xF) + 1) & 0xF){
            unk--;
        }
        if (height >> unk > 0x1F){
            goto LINEAR;
        }
        return error("sceGxmTextureSetHeight", SCE_GXM_ERROR_INVALID_VALUE);
    }
    
    if (texture->controlWords[1] & 0xA0000000){
LINEAR:
        texture->controlWords[1] = (height - 1) | texture->controlWords[1] & 0xFFFFF000;
        return 0;
    }
    
    if ((height - 1) & height){
        return error("sceGxmTextureSetHeight", SCE_GXM_ERROR_INVALID_ALIGNMENT);
    }else{
        texture->controlWords[1] = (31 - __clz(height)) | texture->controlWords[1] & 0xFFFFFFF0;
    }
    return (height - 1) & height;
}

EXPORT(int, sceGxmTextureSetLodBias) {
    return unimplemented("sceGxmTextureSetLodBias");
}

EXPORT(int, sceGxmTextureSetLodMin) {
    return unimplemented("sceGxmTextureSetLodMin");
}

EXPORT(int, sceGxmTextureSetMagFilter) {
    return unimplemented("sceGxmTextureSetMagFilter");
}

EXPORT(int, sceGxmTextureSetMinFilter) {
    return unimplemented("sceGxmTextureSetMinFilter");
}

EXPORT(int, sceGxmTextureSetMipFilter) {
    return unimplemented("sceGxmTextureSetMipFilter");
}

EXPORT(int, sceGxmTextureSetMipmapCount) {
    return unimplemented("sceGxmTextureSetMipmapCount");
}

EXPORT(int, sceGxmTextureSetNormalizeMode) {
    return unimplemented("sceGxmTextureSetNormalizeMode");
}

<<<<<<< HEAD
EXPORT(int, sceGxmTextureSetPalette, SceGxmTexture *texture, Ptr<void> paletteData) {
    if (texture == nullptr){
        return error("sceGxmTextureSetPalette", SCE_GXM_ERROR_INVALID_POINTER);
    }else if ((uint8_t)paletteData.address() & 0x3F){
        return error("sceGxmTextureSetHeight", SCE_GXM_ERROR_INVALID_ALIGNMENT);
    }
    
    texture->controlWords[3] = texture->controlWords[3] & 0xFC000000 | ((unsigned int)paletteData.address() >> 6);
=======
EXPORT(int, sceGxmTextureSetPalette, emu::SceGxmTexture *texture, Ptr<void> paletteData) {
    assert(texture != nullptr);
    assert(texture::is_paletted_format(SCE_GXM_TEXTURE_FORMAT_P8_ABGR));
    assert(paletteData);

    texture->palette = paletteData;

>>>>>>> 47e95153
    return 0;
}

EXPORT(int, sceGxmTextureSetStride) {
    return unimplemented("sceGxmTextureSetStride");
}

EXPORT(int, sceGxmTextureSetUAddrMode, SceGxmTexture *texture, SceGxmTextureAddrMode mode) {
    if (texture == nullptr){
        return error("sceGxmTextureSetUAddrMode", SCE_GXM_ERROR_INVALID_POINTER);
    }
    if ((texture->controlWords[1] & 0x60000000) == 0x40000000 || (texture->controlWords[1] & 0xE0000000) == 0xE0000000){
        if (mode != SCE_GXM_TEXTURE_ADDR_CLAMP){
            return error("sceGxmTextureSetUAddrMode", SCE_GXM_ERROR_UNSUPPORTED);
        }
    }else{
        if (mode <= SCE_GXM_TEXTURE_ADDR_CLAMP_HALF_BORDER){
            char unk = (texture->controlWords[1] & 0xE0000000 == 0xA0000000);
            if (texture->controlWords[1] & 0xE0000000 != 0xA0000000){
                unk = (texture->controlWords[1] & 0xE0000000 == 0);
            }
            if (!unk){
                return error("sceGxmTextureSetUAddrMode", SCE_GXM_ERROR_UNSUPPORTED);
            }
        }
        if ((mode == SCE_GXM_TEXTURE_ADDR_MIRROR) && (texture->controlWords[1] & 0xE0000000)){
            return error("sceGxmTextureSetUAddrMode", SCE_GXM_ERROR_UNSUPPORTED);
        }
    }
    texture->controlWords[0] = ((int)mode << 6) & 0x1C0 | texture->controlWords[0] & 0xFFFFFE3F;
    return 0;
}

EXPORT(int, sceGxmTextureSetVAddrMode, SceGxmTexture *texture, SceGxmTextureAddrMode mode) {
    if (texture == nullptr){
        return error("sceGxmTextureSetVAddrMode", SCE_GXM_ERROR_INVALID_POINTER);
    }
    if ((texture->controlWords[1] & 0x60000000) == 0x40000000 || (texture->controlWords[1] & 0xE0000000) == 0xE0000000){
        if (mode != SCE_GXM_TEXTURE_ADDR_CLAMP){
            return error("sceGxmTextureSetVAddrMode", SCE_GXM_ERROR_UNSUPPORTED);
        }
    }else{
        if (mode <= SCE_GXM_TEXTURE_ADDR_CLAMP_HALF_BORDER){
            char unk = ((texture->controlWords[1] & 0xE0000000) == 0xA0000000);
            if (texture->controlWords[1] & 0xE0000000 != 0xA0000000){
                unk = ((texture->controlWords[1] & 0xE0000000) == 0);
            }
            if (!unk){
                return error("sceGxmTextureSetVAddrMode", SCE_GXM_ERROR_UNSUPPORTED);
            }
        }
        if ((mode == SCE_GXM_TEXTURE_ADDR_MIRROR) && (texture->controlWords[1] & 0xE0000000)){
            return error("sceGxmTextureSetVAddrMode", SCE_GXM_ERROR_UNSUPPORTED);
        }
    }
    texture->controlWords[0] = 8 * (uint8_t)mode & 0x38 | texture->controlWords[0] & 0xFFFFFFC7;
    return 0;
}

EXPORT(int, sceGxmTextureSetWidth, SceGxmTexture *texture, unsigned int width) {
    if (texture == nullptr){
        return error("sceGxmTextureSetWidth", SCE_GXM_ERROR_INVALID_POINTER);
    }else if (width > 4096){
        return error("sceGxmTextureSetWidth", SCE_GXM_ERROR_INVALID_VALUE);
    }
    
    if (texture->controlWords[1] == 0x80000000){
        char unk = (((texture->controlWords[0] >> 17) & 0xF) + 1) & 0xF;
        if (unk){
            unk--;
        }
        if (width >> unk >> 0x1F){
            goto LINEAR;
        }
        return error("sceGxmTextureSetWidth", SCE_GXM_ERROR_INVALID_VALUE);
    }
    
    if (texture->controlWords[1] == 0xA0000000){
LINEAR:
        texture->controlWords[1] = texture->controlWords[1] & 0xFF000FFF | ((width - 1) << 12);
        return 0;
    }
    
    if ((width - 1) & width){
        return error("sceGxmTextureSetWidth", SCE_GXM_ERROR_INVALID_ALIGNMENT);
    }else{
        texture->controlWords[1] = texture->controlWords[1] & 0xFFF0FFFF | ((31 - __clz(width)) << 16);
    }
    return (width - 1) & width;
}

EXPORT(int, sceGxmTextureValidate) {
    return unimplemented("sceGxmTextureValidate");
}

EXPORT(int, sceGxmTransferCopy) {
    return unimplemented("sceGxmTransferCopy");
}

EXPORT(int, sceGxmTransferDownscale) {
    return unimplemented("sceGxmTransferDownscale");
}

EXPORT(int, sceGxmTransferFill) {
    return unimplemented("sceGxmTransferFill");
}

EXPORT(int, sceGxmTransferFinish) {
    return unimplemented("sceGxmTransferFinish");
}

EXPORT(int, sceGxmUnmapFragmentUsseMemory, void *base) {
    assert(base != nullptr);

    return 0;
}

EXPORT(int, sceGxmUnmapMemory, void *base) {
    assert(base != nullptr);

    return 0;
}

EXPORT(int, sceGxmUnmapVertexUsseMemory, void *base) {
    assert(base != nullptr);

    return 0;
}

EXPORT(int, sceGxmVertexFence) {
    return unimplemented("sceGxmVertexFence");
}

EXPORT(int, sceGxmVertexProgramGetProgram) {
    return unimplemented("sceGxmVertexProgramGetProgram");
}

EXPORT(int, sceGxmWaitEvent) {
    return unimplemented("sceGxmWaitEvent");
}

BRIDGE_IMPL(sceGxmAddRazorGpuCaptureBuffer)
BRIDGE_IMPL(sceGxmBeginCommandList)
BRIDGE_IMPL(sceGxmBeginScene)
BRIDGE_IMPL(sceGxmBeginSceneEx)
BRIDGE_IMPL(sceGxmColorSurfaceGetClip)
BRIDGE_IMPL(sceGxmColorSurfaceGetData)
BRIDGE_IMPL(sceGxmColorSurfaceGetDitherMode)
BRIDGE_IMPL(sceGxmColorSurfaceGetFormat)
BRIDGE_IMPL(sceGxmColorSurfaceGetGammaMode)
BRIDGE_IMPL(sceGxmColorSurfaceGetScaleMode)
BRIDGE_IMPL(sceGxmColorSurfaceGetStrideInPixels)
BRIDGE_IMPL(sceGxmColorSurfaceGetType)
BRIDGE_IMPL(sceGxmColorSurfaceInit)
BRIDGE_IMPL(sceGxmColorSurfaceInitDisabled)
BRIDGE_IMPL(sceGxmColorSurfaceIsEnabled)
BRIDGE_IMPL(sceGxmColorSurfaceSetClip)
BRIDGE_IMPL(sceGxmColorSurfaceSetData)
BRIDGE_IMPL(sceGxmColorSurfaceSetDitherMode)
BRIDGE_IMPL(sceGxmColorSurfaceSetFormat)
BRIDGE_IMPL(sceGxmColorSurfaceSetGammaMode)
BRIDGE_IMPL(sceGxmColorSurfaceSetScaleMode)
BRIDGE_IMPL(sceGxmCreateContext)
BRIDGE_IMPL(sceGxmCreateDeferredContext)
BRIDGE_IMPL(sceGxmCreateRenderTarget)
BRIDGE_IMPL(sceGxmDepthStencilSurfaceGetBackgroundDepth)
BRIDGE_IMPL(sceGxmDepthStencilSurfaceGetBackgroundMask)
BRIDGE_IMPL(sceGxmDepthStencilSurfaceGetBackgroundStencil)
BRIDGE_IMPL(sceGxmDepthStencilSurfaceGetForceLoadMode)
BRIDGE_IMPL(sceGxmDepthStencilSurfaceGetForceStoreMode)
BRIDGE_IMPL(sceGxmDepthStencilSurfaceGetFormat)
BRIDGE_IMPL(sceGxmDepthStencilSurfaceGetStrideInSamples)
BRIDGE_IMPL(sceGxmDepthStencilSurfaceInit)
BRIDGE_IMPL(sceGxmDepthStencilSurfaceInitDisabled)
BRIDGE_IMPL(sceGxmDepthStencilSurfaceIsEnabled)
BRIDGE_IMPL(sceGxmDepthStencilSurfaceSetBackgroundDepth)
BRIDGE_IMPL(sceGxmDepthStencilSurfaceSetBackgroundMask)
BRIDGE_IMPL(sceGxmDepthStencilSurfaceSetBackgroundStencil)
BRIDGE_IMPL(sceGxmDepthStencilSurfaceSetForceLoadMode)
BRIDGE_IMPL(sceGxmDepthStencilSurfaceSetForceStoreMode)
BRIDGE_IMPL(sceGxmDestroyContext)
BRIDGE_IMPL(sceGxmDestroyDeferredContext)
BRIDGE_IMPL(sceGxmDestroyRenderTarget)
BRIDGE_IMPL(sceGxmDisplayQueueAddEntry)
BRIDGE_IMPL(sceGxmDisplayQueueFinish)
BRIDGE_IMPL(sceGxmDraw)
BRIDGE_IMPL(sceGxmDrawInstanced)
BRIDGE_IMPL(sceGxmDrawPrecomputed)
BRIDGE_IMPL(sceGxmEndCommandList)
BRIDGE_IMPL(sceGxmEndScene)
BRIDGE_IMPL(sceGxmExecuteCommandList)
BRIDGE_IMPL(sceGxmFinish)
BRIDGE_IMPL(sceGxmFragmentProgramGetPassType)
BRIDGE_IMPL(sceGxmFragmentProgramGetProgram)
BRIDGE_IMPL(sceGxmFragmentProgramIsEnabled)
BRIDGE_IMPL(sceGxmGetContextType)
BRIDGE_IMPL(sceGxmGetDeferredContextFragmentBuffer)
BRIDGE_IMPL(sceGxmGetDeferredContextVdmBuffer)
BRIDGE_IMPL(sceGxmGetDeferredContextVertexBuffer)
BRIDGE_IMPL(sceGxmGetNotificationRegion)
BRIDGE_IMPL(sceGxmGetParameterBufferThreshold)
BRIDGE_IMPL(sceGxmGetPrecomputedDrawSize)
BRIDGE_IMPL(sceGxmGetPrecomputedFragmentStateSize)
BRIDGE_IMPL(sceGxmGetPrecomputedVertexStateSize)
BRIDGE_IMPL(sceGxmGetRenderTargetMemSizes)
BRIDGE_IMPL(sceGxmInitialize)
BRIDGE_IMPL(sceGxmIsDebugVersion)
BRIDGE_IMPL(sceGxmMapFragmentUsseMemory)
BRIDGE_IMPL(sceGxmMapMemory)
BRIDGE_IMPL(sceGxmMapVertexUsseMemory)
BRIDGE_IMPL(sceGxmMidSceneFlush)
BRIDGE_IMPL(sceGxmNotificationWait)
BRIDGE_IMPL(sceGxmPadHeartbeat)
BRIDGE_IMPL(sceGxmPadTriggerGpuPaTrace)
BRIDGE_IMPL(sceGxmPopUserMarker)
BRIDGE_IMPL(sceGxmPrecomputedDrawInit)
BRIDGE_IMPL(sceGxmPrecomputedDrawSetAllVertexStreams)
BRIDGE_IMPL(sceGxmPrecomputedDrawSetParams)
BRIDGE_IMPL(sceGxmPrecomputedDrawSetParamsInstanced)
BRIDGE_IMPL(sceGxmPrecomputedDrawSetVertexStream)
BRIDGE_IMPL(sceGxmPrecomputedFragmentStateGetDefaultUniformBuffer)
BRIDGE_IMPL(sceGxmPrecomputedFragmentStateInit)
BRIDGE_IMPL(sceGxmPrecomputedFragmentStateSetAllAuxiliarySurfaces)
BRIDGE_IMPL(sceGxmPrecomputedFragmentStateSetAllTextures)
BRIDGE_IMPL(sceGxmPrecomputedFragmentStateSetAllUniformBuffers)
BRIDGE_IMPL(sceGxmPrecomputedFragmentStateSetDefaultUniformBuffer)
BRIDGE_IMPL(sceGxmPrecomputedFragmentStateSetTexture)
BRIDGE_IMPL(sceGxmPrecomputedFragmentStateSetUniformBuffer)
BRIDGE_IMPL(sceGxmPrecomputedVertexStateGetDefaultUniformBuffer)
BRIDGE_IMPL(sceGxmPrecomputedVertexStateInit)
BRIDGE_IMPL(sceGxmPrecomputedVertexStateSetAllTextures)
BRIDGE_IMPL(sceGxmPrecomputedVertexStateSetAllUniformBuffers)
BRIDGE_IMPL(sceGxmPrecomputedVertexStateSetDefaultUniformBuffer)
BRIDGE_IMPL(sceGxmPrecomputedVertexStateSetTexture)
BRIDGE_IMPL(sceGxmPrecomputedVertexStateSetUniformBuffer)
BRIDGE_IMPL(sceGxmProgramCheck)
BRIDGE_IMPL(sceGxmProgramFindParameterByName)
BRIDGE_IMPL(sceGxmProgramFindParameterBySemantic)
BRIDGE_IMPL(sceGxmProgramGetDefaultUniformBufferSize)
BRIDGE_IMPL(sceGxmProgramGetFragmentProgramInputs)
BRIDGE_IMPL(sceGxmProgramGetOutputRegisterFormat)
BRIDGE_IMPL(sceGxmProgramGetParameter)
BRIDGE_IMPL(sceGxmProgramGetParameterCount)
BRIDGE_IMPL(sceGxmProgramGetSize)
BRIDGE_IMPL(sceGxmProgramGetType)
BRIDGE_IMPL(sceGxmProgramGetVertexProgramOutputs)
BRIDGE_IMPL(sceGxmProgramIsDepthReplaceUsed)
BRIDGE_IMPL(sceGxmProgramIsDiscardUsed)
BRIDGE_IMPL(sceGxmProgramIsEquivalent)
BRIDGE_IMPL(sceGxmProgramIsFragColorUsed)
BRIDGE_IMPL(sceGxmProgramIsNativeColorUsed)
BRIDGE_IMPL(sceGxmProgramIsSpriteCoordUsed)
BRIDGE_IMPL(sceGxmProgramParameterGetArraySize)
BRIDGE_IMPL(sceGxmProgramParameterGetCategory)
BRIDGE_IMPL(sceGxmProgramParameterGetComponentCount)
BRIDGE_IMPL(sceGxmProgramParameterGetContainerIndex)
BRIDGE_IMPL(sceGxmProgramParameterGetIndex)
BRIDGE_IMPL(sceGxmProgramParameterGetName)
BRIDGE_IMPL(sceGxmProgramParameterGetResourceIndex)
BRIDGE_IMPL(sceGxmProgramParameterGetSemantic)
BRIDGE_IMPL(sceGxmProgramParameterGetSemanticIndex)
BRIDGE_IMPL(sceGxmProgramParameterGetType)
BRIDGE_IMPL(sceGxmProgramParameterIsRegFormat)
BRIDGE_IMPL(sceGxmProgramParameterIsSamplerCube)
BRIDGE_IMPL(sceGxmPushUserMarker)
BRIDGE_IMPL(sceGxmRemoveRazorGpuCaptureBuffer)
BRIDGE_IMPL(sceGxmRenderTargetGetDriverMemBlock)
BRIDGE_IMPL(sceGxmRenderTargetGetHostMem)
BRIDGE_IMPL(sceGxmReserveFragmentDefaultUniformBuffer)
BRIDGE_IMPL(sceGxmReserveVertexDefaultUniformBuffer)
BRIDGE_IMPL(sceGxmSetAuxiliarySurface)
BRIDGE_IMPL(sceGxmSetBackDepthBias)
BRIDGE_IMPL(sceGxmSetBackDepthFunc)
BRIDGE_IMPL(sceGxmSetBackDepthWriteEnable)
BRIDGE_IMPL(sceGxmSetBackFragmentProgramEnable)
BRIDGE_IMPL(sceGxmSetBackLineFillLastPixelEnable)
BRIDGE_IMPL(sceGxmSetBackPointLineWidth)
BRIDGE_IMPL(sceGxmSetBackPolygonMode)
BRIDGE_IMPL(sceGxmSetBackStencilFunc)
BRIDGE_IMPL(sceGxmSetBackStencilRef)
BRIDGE_IMPL(sceGxmSetBackVisibilityTestEnable)
BRIDGE_IMPL(sceGxmSetBackVisibilityTestIndex)
BRIDGE_IMPL(sceGxmSetBackVisibilityTestOp)
BRIDGE_IMPL(sceGxmSetCullMode)
BRIDGE_IMPL(sceGxmSetDefaultRegionClipAndViewport)
BRIDGE_IMPL(sceGxmSetDeferredContextFragmentBuffer)
BRIDGE_IMPL(sceGxmSetDeferredContextVdmBuffer)
BRIDGE_IMPL(sceGxmSetDeferredContextVertexBuffer)
BRIDGE_IMPL(sceGxmSetFragmentDefaultUniformBuffer)
BRIDGE_IMPL(sceGxmSetFragmentProgram)
BRIDGE_IMPL(sceGxmSetFragmentTexture)
BRIDGE_IMPL(sceGxmSetFragmentUniformBuffer)
BRIDGE_IMPL(sceGxmSetFrontDepthBias)
BRIDGE_IMPL(sceGxmSetFrontDepthFunc)
BRIDGE_IMPL(sceGxmSetFrontDepthWriteEnable)
BRIDGE_IMPL(sceGxmSetFrontFragmentProgramEnable)
BRIDGE_IMPL(sceGxmSetFrontLineFillLastPixelEnable)
BRIDGE_IMPL(sceGxmSetFrontPointLineWidth)
BRIDGE_IMPL(sceGxmSetFrontPolygonMode)
BRIDGE_IMPL(sceGxmSetFrontStencilFunc)
BRIDGE_IMPL(sceGxmSetFrontStencilRef)
BRIDGE_IMPL(sceGxmSetFrontVisibilityTestEnable)
BRIDGE_IMPL(sceGxmSetFrontVisibilityTestIndex)
BRIDGE_IMPL(sceGxmSetFrontVisibilityTestOp)
BRIDGE_IMPL(sceGxmSetPrecomputedFragmentState)
BRIDGE_IMPL(sceGxmSetPrecomputedVertexState)
BRIDGE_IMPL(sceGxmSetRegionClip)
BRIDGE_IMPL(sceGxmSetTwoSidedEnable)
BRIDGE_IMPL(sceGxmSetUniformDataF)
BRIDGE_IMPL(sceGxmSetUserMarker)
BRIDGE_IMPL(sceGxmSetValidationEnable)
BRIDGE_IMPL(sceGxmSetVertexDefaultUniformBuffer)
BRIDGE_IMPL(sceGxmSetVertexProgram)
BRIDGE_IMPL(sceGxmSetVertexStream)
BRIDGE_IMPL(sceGxmSetVertexTexture)
BRIDGE_IMPL(sceGxmSetVertexUniformBuffer)
BRIDGE_IMPL(sceGxmSetViewport)
BRIDGE_IMPL(sceGxmSetViewportEnable)
BRIDGE_IMPL(sceGxmSetVisibilityBuffer)
BRIDGE_IMPL(sceGxmSetWBufferEnable)
BRIDGE_IMPL(sceGxmSetWClampEnable)
BRIDGE_IMPL(sceGxmSetWClampValue)
BRIDGE_IMPL(sceGxmSetWarningEnabled)
BRIDGE_IMPL(sceGxmSetYuvProfile)
BRIDGE_IMPL(sceGxmShaderPatcherAddRefFragmentProgram)
BRIDGE_IMPL(sceGxmShaderPatcherAddRefVertexProgram)
BRIDGE_IMPL(sceGxmShaderPatcherCreate)
BRIDGE_IMPL(sceGxmShaderPatcherCreateFragmentProgram)
BRIDGE_IMPL(sceGxmShaderPatcherCreateMaskUpdateFragmentProgram)
BRIDGE_IMPL(sceGxmShaderPatcherCreateVertexProgram)
BRIDGE_IMPL(sceGxmShaderPatcherDestroy)
BRIDGE_IMPL(sceGxmShaderPatcherForceUnregisterProgram)
BRIDGE_IMPL(sceGxmShaderPatcherGetBufferMemAllocated)
BRIDGE_IMPL(sceGxmShaderPatcherGetFragmentProgramRefCount)
BRIDGE_IMPL(sceGxmShaderPatcherGetFragmentUsseMemAllocated)
BRIDGE_IMPL(sceGxmShaderPatcherGetHostMemAllocated)
BRIDGE_IMPL(sceGxmShaderPatcherGetProgramFromId)
BRIDGE_IMPL(sceGxmShaderPatcherGetUserData)
BRIDGE_IMPL(sceGxmShaderPatcherGetVertexProgramRefCount)
BRIDGE_IMPL(sceGxmShaderPatcherGetVertexUsseMemAllocated)
BRIDGE_IMPL(sceGxmShaderPatcherRegisterProgram)
BRIDGE_IMPL(sceGxmShaderPatcherReleaseFragmentProgram)
BRIDGE_IMPL(sceGxmShaderPatcherReleaseVertexProgram)
BRIDGE_IMPL(sceGxmShaderPatcherSetAuxiliarySurface)
BRIDGE_IMPL(sceGxmShaderPatcherSetUserData)
BRIDGE_IMPL(sceGxmShaderPatcherUnregisterProgram)
BRIDGE_IMPL(sceGxmSyncObjectCreate)
BRIDGE_IMPL(sceGxmSyncObjectDestroy)
BRIDGE_IMPL(sceGxmTerminate)
BRIDGE_IMPL(sceGxmTextureGetAnisoMode)
BRIDGE_IMPL(sceGxmTextureGetData)
BRIDGE_IMPL(sceGxmTextureGetFormat)
BRIDGE_IMPL(sceGxmTextureGetGammaMode)
BRIDGE_IMPL(sceGxmTextureGetHeight)
BRIDGE_IMPL(sceGxmTextureGetLodBias)
BRIDGE_IMPL(sceGxmTextureGetLodMin)
BRIDGE_IMPL(sceGxmTextureGetMagFilter)
BRIDGE_IMPL(sceGxmTextureGetMinFilter)
BRIDGE_IMPL(sceGxmTextureGetMipFilter)
BRIDGE_IMPL(sceGxmTextureGetMipmapCount)
BRIDGE_IMPL(sceGxmTextureGetNormalizeMode)
BRIDGE_IMPL(sceGxmTextureGetPalette)
BRIDGE_IMPL(sceGxmTextureGetStride)
BRIDGE_IMPL(sceGxmTextureGetType)
BRIDGE_IMPL(sceGxmTextureGetUAddrMode)
BRIDGE_IMPL(sceGxmTextureGetVAddrMode)
BRIDGE_IMPL(sceGxmTextureGetWidth)
BRIDGE_IMPL(sceGxmTextureInitCube)
BRIDGE_IMPL(sceGxmTextureInitCubeArbitrary)
BRIDGE_IMPL(sceGxmTextureInitLinear)
BRIDGE_IMPL(sceGxmTextureInitLinearStrided)
BRIDGE_IMPL(sceGxmTextureInitSwizzled)
BRIDGE_IMPL(sceGxmTextureInitSwizzledArbitrary)
BRIDGE_IMPL(sceGxmTextureInitTiled)
BRIDGE_IMPL(sceGxmTextureSetAnisoMode)
BRIDGE_IMPL(sceGxmTextureSetData)
BRIDGE_IMPL(sceGxmTextureSetFormat)
BRIDGE_IMPL(sceGxmTextureSetGammaMode)
BRIDGE_IMPL(sceGxmTextureSetHeight)
BRIDGE_IMPL(sceGxmTextureSetLodBias)
BRIDGE_IMPL(sceGxmTextureSetLodMin)
BRIDGE_IMPL(sceGxmTextureSetMagFilter)
BRIDGE_IMPL(sceGxmTextureSetMinFilter)
BRIDGE_IMPL(sceGxmTextureSetMipFilter)
BRIDGE_IMPL(sceGxmTextureSetMipmapCount)
BRIDGE_IMPL(sceGxmTextureSetNormalizeMode)
BRIDGE_IMPL(sceGxmTextureSetPalette)
BRIDGE_IMPL(sceGxmTextureSetStride)
BRIDGE_IMPL(sceGxmTextureSetUAddrMode)
BRIDGE_IMPL(sceGxmTextureSetVAddrMode)
BRIDGE_IMPL(sceGxmTextureSetWidth)
BRIDGE_IMPL(sceGxmTextureValidate)
BRIDGE_IMPL(sceGxmTransferCopy)
BRIDGE_IMPL(sceGxmTransferDownscale)
BRIDGE_IMPL(sceGxmTransferFill)
BRIDGE_IMPL(sceGxmTransferFinish)
BRIDGE_IMPL(sceGxmUnmapFragmentUsseMemory)
BRIDGE_IMPL(sceGxmUnmapMemory)
BRIDGE_IMPL(sceGxmUnmapVertexUsseMemory)
BRIDGE_IMPL(sceGxmVertexFence)
BRIDGE_IMPL(sceGxmVertexProgramGetProgram)
BRIDGE_IMPL(sceGxmWaitEvent)<|MERGE_RESOLUTION|>--- conflicted
+++ resolved
@@ -1586,17 +1586,10 @@
     return unimplemented("sceGxmTextureGetNormalizeMode");
 }
 
-<<<<<<< HEAD
 EXPORT(Ptr<void>, sceGxmTextureGetPalette, SceGxmTexture *texture) {
-	assert(texture != nullptr);
-    return Ptr<void>(texture->controlWords[3] << 6);
-=======
-EXPORT(Ptr<void>, sceGxmTextureGetPalette, const emu::SceGxmTexture *texture) {
     assert(texture != nullptr);
     assert(texture::is_paletted_format(texture->format));
-
-    return texture->palette;
->>>>>>> 47e95153
+    return Ptr<void>(texture->controlWords[3] << 6);
 }
 
 EXPORT(int, sceGxmTextureGetStride) {
@@ -1630,7 +1623,6 @@
     return unimplemented("sceGxmTextureInitCubeArbitrary");
 }
 
-<<<<<<< HEAD
 EXPORT(int, sceGxmTextureInitLinear, SceGxmTexture *texture, Ptr<const void> data, SceGxmTextureFormat texFormat, unsigned int width, unsigned int height, unsigned int mipCount) {
     if (width > 4096 || height > 4096 || mipCount > 13){
         return error("sceGxmTextureInitLinear", SCE_GXM_ERROR_INVALID_VALUE);
@@ -1638,32 +1630,6 @@
         return error("sceGxmTextureInitLinear", SCE_GXM_ERROR_INVALID_ALIGNMENT);
     }else if (texture == nullptr){
         return error("sceGxmTextureInitLinear", SCE_GXM_ERROR_INVALID_POINTER);
-=======
-EXPORT(int, sceGxmTextureInitLinear, emu::SceGxmTexture *texture, Ptr<const void> data, SceGxmTextureFormat texFormat, unsigned int width, unsigned int height, unsigned int mipCount) {
-    assert(texture != nullptr);
-    assert(data);
-    assert(width > 0);
-    assert(height > 0);
-
-    switch(texFormat) {
-    case SCE_GXM_TEXTURE_FORMAT_U8U8U8U8_ABGR:
-    case SCE_GXM_TEXTURE_FORMAT_U8_R111:
-    case SCE_GXM_TEXTURE_FORMAT_U8U8U8_BGR:
-        break;
-
-    default:
-        if (texture::is_paletted_format(texFormat)) {
-            switch (texFormat) {
-            case SCE_GXM_TEXTURE_FORMAT_P8_ABGR:
-            case SCE_GXM_TEXTURE_FORMAT_P8_1BGR:
-                break;
-            default:
-                LOG_WARN("Initialized texture with untested paletted texture format: {:#08X}", texFormat);
-            }
-        } else
-            LOG_ERROR("Initialized texture with unsupported texture format: {:#08X}", texFormat);
->>>>>>> 47e95153
-    }
     
     texture->controlWords[0] = ((((uint8_t)mipCount - 1) & 0xF) << 17) | 0x3E00090 | texFormat & 0x80000000;
     texture->controlWords[1] = (height - 1) | 0x60000000 | ((width - 1) << 12) | texFormat & 0x1F000000;
@@ -1770,7 +1736,6 @@
     return unimplemented("sceGxmTextureSetNormalizeMode");
 }
 
-<<<<<<< HEAD
 EXPORT(int, sceGxmTextureSetPalette, SceGxmTexture *texture, Ptr<void> paletteData) {
     if (texture == nullptr){
         return error("sceGxmTextureSetPalette", SCE_GXM_ERROR_INVALID_POINTER);
@@ -1779,15 +1744,6 @@
     }
     
     texture->controlWords[3] = texture->controlWords[3] & 0xFC000000 | ((unsigned int)paletteData.address() >> 6);
-=======
-EXPORT(int, sceGxmTextureSetPalette, emu::SceGxmTexture *texture, Ptr<void> paletteData) {
-    assert(texture != nullptr);
-    assert(texture::is_paletted_format(SCE_GXM_TEXTURE_FORMAT_P8_ABGR));
-    assert(paletteData);
-
-    texture->palette = paletteData;
-
->>>>>>> 47e95153
     return 0;
 }
 
