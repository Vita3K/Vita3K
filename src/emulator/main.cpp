// Vita3K emulator project
// Copyright (C) 2018 Vita3K team
//
// This program is free software; you can redistribute it and/or modify
// it under the terms of the GNU General Public License as published by
// the Free Software Foundation; either version 2 of the License, or
// (at your option) any later version.
//
// This program is distributed in the hope that it will be useful,
// but WITHOUT ANY WARRANTY; without even the implied warranty of
// MERCHANTABILITY or FITNESS FOR A PARTICULAR PURPOSE.  See the
// GNU General Public License for more details.
//
// You should have received a copy of the GNU General Public License along
// with this program; if not, write to the Free Software Foundation, Inc.,
// 51 Franklin Street, Fifth Floor, Boston, MA 02110-1301 USA.

<<<<<<< HEAD
#include "app.h"
#include "config.h"
#ifdef USE_DISCORD_RICH_PRESENCE
#include "discord.h"
#endif
#include "screen_render.h"

#include <gdbstub/functions.h>
=======
#include <app/app_config.h>
#include <app/app_functions.h>
#include <app/screen_render.h>
>>>>>>> 416725d0
#include <gui/functions.h>
#include <host/state.h>
#include <host/version.h>
#include <shader/spirv_recompiler.h>
#include <util/exit_code.h>
#include <util/fs.h>
#include <util/log.h>
#include <util/string_utils.h>

#ifdef USE_GDBSTUB
#include <gdbstub/functions.h>
#endif

#include <SDL.h>

#include <cstdlib>

int main(int argc, char *argv[]) {
    Root root_paths;
    root_paths.set_base_path(SDL_GetBasePath());
    root_paths.set_pref_path(SDL_GetPrefPath(org_name, app_name));

    // Create default preference path for safety
    if (!fs::exists(root_paths.get_pref_path()))
        fs::create_directories(root_paths.get_pref_path());

    if (logging::init(root_paths) != Success)
        return InitConfigFailed;

    Config cfg{};
    if (const auto err = app::init_config(cfg, argc, argv, root_paths) != Success) {
        if (err == QuitRequested) {
            if (cfg.recompile_shader_path.is_initialized()) {
                LOG_INFO("Recompiling {}", *cfg.recompile_shader_path);
                shader::convert_gxp_to_glsl_from_filepath(*cfg.recompile_shader_path);
            }
            return Success;
        }
        return InitConfigFailed;
    }

    LOG_INFO("{}", window_title);

    std::atexit(SDL_Quit);
    if (SDL_Init(SDL_INIT_AUDIO | SDL_INIT_GAMECONTROLLER | SDL_INIT_HAPTIC | SDL_INIT_VIDEO) < 0) {
        app::error_dialog("SDL initialisation failed.");
        return SDLInitFailed;
    }

    SDL_GL_SetAttribute(SDL_GL_DOUBLEBUFFER, 1);

    app::AppRunType run_type;
    if (cfg.run_title_id)
        run_type = app::AppRunType::Extracted;
    else if (cfg.vpk_path)
        run_type = app::AppRunType::Vpk;
    else
        run_type = app::AppRunType::Unknown;

    std::wstring vpk_path_wide;
    if (run_type == app::AppRunType::Vpk) {
        vpk_path_wide = string_utils::utf_to_wide(*cfg.vpk_path);
    } else {
        SDL_Event ev;
        while (SDL_PollEvent(&ev)) {
            if (ev.type == SDL_DROPFILE) {
                vpk_path_wide = string_utils::utf_to_wide(ev.drop.file);
                SDL_free(ev.drop.file);
                break;
            }
        }
    }

    // TODO: Clean this, ie. make load_app overloads called depending on run type
    if (run_type == app::AppRunType::Extracted) {
        vpk_path_wide = string_utils::utf_to_wide(*cfg.run_title_id);
    }

    HostState host;
    if (!app::init(host, std::move(cfg), root_paths)) {
        app::error_dialog("Host initialisation failed.", host.window.get());
        return HostInitFailed;
    }

    gui::init(host);

	auto discord_rich_presence_old = host.cfg.discord_rich_presence;

    // Application not provided via argument, show game selector
    while (run_type == app::AppRunType::Unknown) {
        if (app::handle_events(host)) {
            glClear(GL_COLOR_BUFFER_BIT | GL_DEPTH_BUFFER_BIT);
            gui::draw_begin(host);

#ifdef USE_DISCORD_RICH_PRESENCE
            discord::update_init_status(host.cfg.discord_rich_presence, &discord_rich_presence_old);
#endif
            gui::draw_ui(host);
            gui::draw_game_selector(host);

            gui::draw_end(host.window.get());
        } else {
            return QuitRequested;
        }

        // TODO: Clean this, ie. make load_app overloads called depending on run type
        if (!host.gui.game_selector.selected_title_id.empty()) {
            vpk_path_wide = string_utils::utf_to_wide(host.gui.game_selector.selected_title_id);
            run_type = app::AppRunType::Extracted;
        }
    }

    Ptr<const void> entry_point;
    if (const auto err = load_app(entry_point, host, vpk_path_wide, run_type) != Success)
        return err;
    if (const auto err = app::run_app(host, entry_point) != Success)
        return err;

    app::gl_screen_renderer gl_renderer;

    if (!gl_renderer.init(host.base_path))
        return RendererInitFailed;

    while (app::handle_events(host)) {
        gl_renderer.render(host);
        gui::draw_begin(host);
        gui::draw_common_dialog(host);
        if (host.display.imgui_render) {
            gui::draw_ui(host);
        }
        gui::draw_end(host.window.get());

        if (!host.cfg.sync_rendering)
            host.display.condvar.notify_all();
        else {
            std::unique_lock<std::mutex> lock(host.display.mutex);
            host.display.condvar.wait(lock);
        }

        app::set_window_title(host);
    }
#ifdef USE_DISCORD_RICH_PRESENCE
    discord::shutdown();
#endif

#ifdef USE_GDBSTUB
    server_close(host);
#endif

    // There may be changes that made in the GUI, so we should save, again
    if (host.cfg.overwrite_config)
        app::serialize_config(host.cfg, host.cfg.config_path);

    return Success;
}<|MERGE_RESOLUTION|>--- conflicted
+++ resolved
@@ -15,20 +15,11 @@
 // with this program; if not, write to the Free Software Foundation, Inc.,
 // 51 Franklin Street, Fifth Floor, Boston, MA 02110-1301 USA.
 
-<<<<<<< HEAD
-#include "app.h"
-#include "config.h"
-#ifdef USE_DISCORD_RICH_PRESENCE
-#include "discord.h"
-#endif
-#include "screen_render.h"
 
-#include <gdbstub/functions.h>
-=======
+
 #include <app/app_config.h>
 #include <app/app_functions.h>
 #include <app/screen_render.h>
->>>>>>> 416725d0
 #include <gui/functions.h>
 #include <host/state.h>
 #include <host/version.h>
@@ -40,6 +31,10 @@
 
 #ifdef USE_GDBSTUB
 #include <gdbstub/functions.h>
+#endif
+
+#ifdef USE_DISCORD_RICH_PRESENCE
+#include "discord.h"
 #endif
 
 #include <SDL.h>
