--- conflicted
+++ resolved
@@ -30,29 +30,6 @@
 static void mix_out_port(uint8_t *stream, uint8_t *temp_buffer, int len, AudioOutPort &port, const ResumeAudioThread &resume_thread) {
     AUDIO_PROFILE(__func__);
 
-<<<<<<< HEAD
-    int available_to_get = SDL_AudioStreamAvailable(port.callback.stream.get());
-    assert(available_to_get >= 0);
-
-    while (available_to_get < len) {
-        std::unique_lock<std::mutex> lock(port.shared.mutex);
-        if (port.shared.outputs.empty()) {
-            lock.unlock();
-            SDL_AudioStreamFlush(port.callback.stream.get());
-            break;
-        } else {
-            AudioOutput &output = port.shared.outputs.front();
-            const int bytes_to_put = std::min<int>(stream_put_granularity, output.len_bytes);
-            const int ret = SDL_AudioStreamPut(port.callback.stream.get(), output.buf, bytes_to_put);
-            assert(ret == 0);
-            output.buf += bytes_to_put;
-            output.len_bytes -= bytes_to_put;
-            if (output.len_bytes <= 0) {
-                const SceUID thread = output.thread;
-                port.shared.outputs.pop();
-                resume_thread(thread);
-            }
-=======
     // How much data is available?
     std::unique_lock<std::mutex> lock(port.shared.mutex);
     const int bytes_available = SDL_AudioStreamAvailable(port.shared.stream.get());
@@ -66,23 +43,15 @@
             // Wake the thread up.
             resume_thread(port.shared.thread);
             port.shared.thread = -1;
->>>>>>> 9f313dd9
         }
     }
 
-<<<<<<< HEAD
-    const int bytes_to_get = std::min<int>(len, available_to_get);
-    const int get_result = SDL_AudioStreamGet(port.callback.stream.get(), temp_buffer, bytes_to_get);
-    if (get_result > 0) {
-        SDL_MixAudio(stream, temp_buffer, bytes_to_get, SDL_MIX_MAXVOLUME);
-=======
     // Mix as much as we need.
     const int bytes_to_get = std::min(len, bytes_available);
     const int bytes_got = SDL_AudioStreamGet(port.shared.stream.get(), temp_buffer, bytes_to_get);
     lock.unlock();
     if (bytes_got > 0) {
         SDL_MixAudio(stream, temp_buffer, bytes_got, SDL_MIX_MAXVOLUME);
->>>>>>> 9f313dd9
     }
 }
 
