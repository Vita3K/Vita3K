// Vita3K emulator project
// Copyright (C) 2018 Vita3K team
//
// This program is free software; you can redistribute it and/or modify
// it under the terms of the GNU General Public License as published by
// the Free Software Foundation; either version 2 of the License, or
// (at your option) any later version.
//
// This program is distributed in the hope that it will be useful,
// but WITHOUT ANY WARRANTY; without even the implied warranty of
// MERCHANTABILITY or FITNESS FOR A PARTICULAR PURPOSE.  See the
// GNU General Public License for more details.
//
// You should have received a copy of the GNU General Public License along
// with this program; if not, write to the Free Software Foundation, Inc.,
// 51 Franklin Street, Fifth Floor, Boston, MA 02110-1301 USA.

#include <config/config.h>
#include <config/functions.h>
#include <config/version.h>

#include <util/log.h>
#include <util/string_utils.h>
#include <util/vector_utils.h>

#include <boost/optional/optional_io.hpp>
#include <boost/program_options.hpp>
#include <psp2/system_param.h>
#include <spdlog/spdlog.h>
#include <yaml-cpp/yaml.h>

#include <exception>
#include <iostream>

namespace po = boost::program_options;

namespace config {

template <typename T, typename Q = T>
static void get_yaml_value(YAML::Node &config_node, const char *key, T *target_val, Q default_val) {
    try {
        *target_val = config_node[key].as<Q>();
    } catch (...) {
        *target_val = std::move(default_val);
    }
}

template <typename T>
static void get_yaml_value_optional(YAML::Node &config_node, const char *key, boost::optional<T> *target_val, T default_val) {
    try {
        *target_val = config_node[key].as<T>();
    } catch (...) {
        *target_val = std::move(default_val);
    }
}

template <typename T>
static void get_yaml_value_optional(YAML::Node &config_node, const char *key, boost::optional<T> *target_val) {
    try {
        *target_val = config_node[key].as<T>();
    } catch (...) {
        *target_val = boost::none;
    }
}

template <typename T>
static void config_file_emit_single(YAML::Emitter &emitter, const char *name, T &val) {
    emitter << YAML::Key << name << YAML::Value << val;
}

template <typename T>
static void config_file_emit_optional_single(YAML::Emitter &emitter, const char *name, boost::optional<T> &val) {
    if (val) {
        config_file_emit_single(emitter, name, val.value());
    }
}

template <typename T>
static void config_file_emit_vector(YAML::Emitter &emitter, const char *name, std::vector<T> &values) {
    emitter << YAML::Key << name << YAML::BeginSeq;

    for (const T &value : values) {
        emitter << value;
    }

    emitter << YAML::EndSeq;
}

static fs::path check_path(const fs::path &output_path) {
    if (output_path.filename() != "config.yml") {
        if (!output_path.has_extension()) // assume it is a folder
            return output_path / "config.yml";
        if (output_path.extension() != ".yml")
            return "";
    }
    return output_path;
}

static ExitCode parse(Config &cfg, const fs::path &load_path, const std::string &root_pref_path) {
    const auto loaded_path = check_path(load_path);
    if (loaded_path.empty() || !fs::exists(loaded_path)) {
        LOG_ERROR("Config file input path invalid (did you make sure to name the extension \".yml\"?)");
        return FileNotFound;
    }

    YAML::Node config_node;
    try {
        config_node = YAML::LoadFile(loaded_path.generic_path().string());
    } catch (YAML::Exception &exception) {
        std::cerr << "Config file can't be loaded: Error: " << exception.what() << "\n";
        return FileNotFound;
    }

    get_yaml_value(config_node, "log-imports", &cfg.log_imports, false);
    get_yaml_value(config_node, "log-exports", &cfg.log_exports, false);
    get_yaml_value(config_node, "log-active-shaders", &cfg.log_active_shaders, false);
    get_yaml_value(config_node, "log-uniforms", &cfg.log_uniforms, false);
    get_yaml_value(config_node, "pstv-mode", &cfg.pstv_mode, false);
    get_yaml_value(config_node, "show-gui", &cfg.show_gui, false);
    get_yaml_value(config_node, "show-game-background", &cfg.show_game_background, true);
    get_yaml_value(config_node, "icon-size", &cfg.icon_size, static_cast<int>(64));
    get_yaml_value(config_node, "archive-log", &cfg.archive_log, false);
    get_yaml_value(config_node, "texture-cache", &cfg.texture_cache, true);
    get_yaml_value(config_node, "sys-button", &cfg.sys_button, static_cast<int>(SCE_SYSTEM_PARAM_ENTER_BUTTON_CROSS));
    get_yaml_value(config_node, "sys-lang", &cfg.sys_lang, static_cast<int>(SCE_SYSTEM_PARAM_LANG_ENGLISH_US));
    get_yaml_value(config_node, "background-image", &cfg.background_image, std::string{});
    get_yaml_value(config_node, "background-alpha", &cfg.background_alpha, 0.300f);
    get_yaml_value(config_node, "log-level", &cfg.log_level, static_cast<int>(spdlog::level::trace));
    get_yaml_value(config_node, "pref-path", &cfg.pref_path, root_pref_path);
    get_yaml_value(config_node, "discord-rich-presence", &cfg.discord_rich_presence, true);
<<<<<<< HEAD
    get_yaml_value(config_node, "fps-limit", &cfg.fps_limit, false);
    get_yaml_value(config_node, "desired-fps", &cfg.desired_fps, static_cast<int>(60));
    get_yaml_value(config_node, "wait-for-vsync", &cfg.wait_for_vsync, true);
=======
    get_yaml_value(config_node, "online-id", &cfg.online_id, std::string("Vita3K"));
>>>>>>> f4b10dee
    get_yaml_value_optional(config_node, "wait-for-debugger", &cfg.wait_for_debugger);

    if (!fs::exists(cfg.pref_path) && !cfg.pref_path.empty()) {
        LOG_ERROR("Cannot find preference path: {}", cfg.pref_path);
        return InvalidApplicationPath;
    }

    // lle-modules
    try {
        auto lle_modules_node = config_node["lle-modules"];

        for (const auto &lle_module_node : lle_modules_node) {
            cfg.lle_modules.push_back(lle_module_node.as<std::string>());
        }
    } catch (...) {
        std::cerr << "LLE modules node listed in config file has invalid syntax, please check again!\n";
        return InvalidApplicationPath;
    }

    return Success;
}

ExitCode serialize_config(Config &cfg, const fs::path &output_path) {
    const auto output = check_path(output_path);
    if (output.empty())
        return InvalidApplicationPath;
    if (!fs::exists(output.parent_path()))
        fs::create_directories(output.parent_path());

    YAML::Emitter emitter;
    emitter << YAML::BeginMap;

    config_file_emit_single(emitter, "log-imports", cfg.log_imports);
    config_file_emit_single(emitter, "log-exports", cfg.log_exports);
    config_file_emit_single(emitter, "log-active-shaders", cfg.log_active_shaders);
    config_file_emit_single(emitter, "log-uniforms", cfg.log_uniforms);
    config_file_emit_single(emitter, "pstv-mode", cfg.pstv_mode);
    config_file_emit_single(emitter, "show-gui", cfg.show_gui);
    config_file_emit_single(emitter, "show-game-background", cfg.show_game_background);
    config_file_emit_single(emitter, "icon-size", cfg.icon_size);
    config_file_emit_single(emitter, "archive-log", cfg.archive_log);
    config_file_emit_single(emitter, "texture-cache", cfg.texture_cache);
    config_file_emit_single(emitter, "sys-button", cfg.sys_button);
    config_file_emit_single(emitter, "sys-lang", cfg.sys_lang);
    config_file_emit_single(emitter, "background-image", cfg.background_image);
    config_file_emit_single(emitter, "background-alpha", cfg.background_alpha);
    config_file_emit_single(emitter, "log-level", cfg.log_level);
    config_file_emit_single(emitter, "pref-path", cfg.pref_path);
    config_file_emit_vector(emitter, "lle-modules", cfg.lle_modules);
    config_file_emit_single(emitter, "discord-rich-presence", cfg.discord_rich_presence);
<<<<<<< HEAD
    config_file_emit_single(emitter, "fps-limit", cfg.fps_limit);
    config_file_emit_single(emitter, "desired-fps", cfg.desired_fps);
    config_file_emit_single(emitter, "wait-for-vsync", cfg.wait_for_vsync);
=======
    config_file_emit_single(emitter, "online-id", cfg.online_id);
>>>>>>> f4b10dee
    config_file_emit_optional_single(emitter, "wait-for-debugger", cfg.wait_for_debugger);

    emitter << YAML::EndMap;

    fs::ofstream fo(output);
    if (!fo) {
        return InvalidApplicationPath;
    }

    fo << emitter.c_str();
    return Success;
}

void merge_configs(Config &lhs, const Config &rhs, const std::string &new_pref_path, const bool init) {
    // Stored in config file
    if (lhs.log_imports != rhs.log_imports && (!init || rhs.log_imports))
        lhs.log_imports = rhs.log_imports;
    if (lhs.log_exports != rhs.log_exports && (!init || rhs.log_exports))
        lhs.log_exports = rhs.log_exports;
    if (lhs.log_active_shaders != rhs.log_active_shaders && (!init || rhs.log_active_shaders))
        lhs.log_active_shaders = rhs.log_active_shaders;
    if (lhs.log_uniforms != rhs.log_uniforms && (!init || rhs.log_uniforms))
        lhs.log_uniforms = rhs.log_uniforms;
    if (lhs.lle_modules != rhs.lle_modules && (!init || !rhs.lle_modules.empty()))
        vector_utils::merge_vectors(lhs.lle_modules, rhs.lle_modules);
    if (lhs.pstv_mode != rhs.pstv_mode && (!init || rhs.pstv_mode))
        lhs.pstv_mode = rhs.pstv_mode;
    if (lhs.show_gui != rhs.show_gui && (!init || rhs.show_gui))
        lhs.show_gui = rhs.show_gui;
    if (lhs.show_game_background != rhs.show_game_background && (!init || !rhs.show_game_background))
        lhs.show_game_background = rhs.show_game_background;
    if (lhs.icon_size != rhs.icon_size && (!init || rhs.icon_size != static_cast<int>(64)))
        lhs.icon_size = rhs.icon_size;
    if (lhs.archive_log != rhs.archive_log && (!init || rhs.archive_log))
        lhs.archive_log = rhs.archive_log;
    if (lhs.texture_cache != rhs.texture_cache && (!init || !rhs.texture_cache))
        lhs.texture_cache = rhs.texture_cache;
    if (lhs.sys_button != rhs.sys_button && (!init || rhs.sys_button != static_cast<int>(SCE_SYSTEM_PARAM_ENTER_BUTTON_CROSS)))
        lhs.sys_button = rhs.sys_button;
    if (lhs.sys_lang != rhs.sys_lang && (!init || rhs.sys_lang != static_cast<int>(SCE_SYSTEM_PARAM_LANG_ENGLISH_US)))
        lhs.sys_lang = rhs.sys_lang;
    if (lhs.background_image != rhs.background_image && (!init || !rhs.background_image.empty()))
        lhs.background_image = rhs.background_image;
    if (lhs.background_alpha != rhs.background_alpha && (!init || rhs.background_alpha != 0.300f))
        lhs.background_alpha = rhs.background_alpha;
    if (lhs.log_level != rhs.log_level && (!init || rhs.log_level != static_cast<int>(spdlog::level::trace)))
        lhs.log_level = rhs.log_level;
    if (lhs.pref_path != rhs.pref_path && (init || lhs.pref_path != new_pref_path)) { // Flags when in init
        if (!new_pref_path.empty() && rhs.pref_path != new_pref_path)
            lhs.pref_path = new_pref_path;
        else if (!init)
            lhs.pref_path = rhs.pref_path;
    }
    if (lhs.discord_rich_presence != rhs.discord_rich_presence && (!init || rhs.discord_rich_presence))
        lhs.discord_rich_presence = rhs.discord_rich_presence;
    if (lhs.fps_limit != rhs.fps_limit && (!init || rhs.fps_limit))
        lhs.fps_limit = rhs.fps_limit;
    if (lhs.desired_fps != rhs.desired_fps && (!init || rhs.desired_fps != static_cast<int>(60)))
        lhs.desired_fps = rhs.desired_fps;
    if (lhs.wait_for_vsync != rhs.wait_for_vsync && (!init || !rhs.wait_for_vsync))
        lhs.wait_for_vsync = rhs.wait_for_vsync;
    if (rhs.wait_for_debugger.is_initialized()) {
        if (lhs.wait_for_debugger != rhs.wait_for_debugger && (!init || *rhs.wait_for_debugger))
            lhs.wait_for_debugger = rhs.wait_for_debugger;
    }

    // Not stored in config file
    if (init) {
        if (!rhs.config_path.empty())
            lhs.config_path = rhs.config_path;
        if (!rhs.overwrite_config)
            lhs.overwrite_config = rhs.overwrite_config;
        if (rhs.load_config)
            lhs.load_config = rhs.load_config;
    }
}

ExitCode init_config(Config &cfg, int argc, char **argv, const Root &root_paths) {
    // Load base path configuration by default
    if (fs::exists(check_path(root_paths.get_base_path())))
        parse(cfg, root_paths.get_base_path(), root_paths.get_pref_path_string());

    try {
        // Declare all options
        // clang-format off
        Config command_line{};
        po::options_description generic_desc("Generic");
        generic_desc.add_options()
            ("help,h", "print this usage message")
            ("version,v", "print version string");

        po::options_description input_desc("Input");
        input_desc.add_options()
            ("input-vpk-path,i", po::value(&command_line.vpk_path), "path of app in .vpk format to install & run")
            ("input-installed-id,r", po::value(&command_line.run_title_id), "title ID of installed app to run")
            ("recompile-shader,s", po::value(&command_line.recompile_shader_path), "Recompile the given PS Vita shader (GXP format) to SPIR-V / GLSL and quit");

        po::options_description config_desc("Configuration");
        config_desc.add_options()
            ("archive-log,A", po::bool_switch(&command_line.archive_log), "Makes a duplicate of the log file with TITLE_ID and Game ID as title")
            ("config-location,c", po::value<fs::path>(&command_line.config_path), "Get a configuration file from a given location. If a filename is given, it must end with \".yml\", otherwise it will be assumed to be a directory. \nDefault: <Vita3K folder>/config.yml")
            ("keep-config,w", po::bool_switch(&command_line.overwrite_config)->default_value(true), "Do not modify the configuration file after loading.")
            ("load-config,f", po::bool_switch(&command_line.load_config), "Load a configuration file. Setting --keep-config with this option preserves the configuration file.")
            ("lle-modules,m", po::value<std::string>(), "Load given (decrypted) OS modules from disk. Separate by commas to specify multiple modules (no spaces). Full path and extension should not be included, the following are assumed: vs0:sys/external/<name>.suprx\nExample: --lle-modules libscemp4,libngs")
            ("log-level,l", po::value(&command_line.log_level), "logging level:\nTRACE = 0\nDEBUG = 1\nINFO = 2\nWARN = 3\nERROR = 4\nCRITICAL = 5\nOFF = 6")
            ("log-imports,I", po::bool_switch(&command_line.log_imports), "Log Imports")
            ("log-exports,E", po::bool_switch(&command_line.log_exports), "Log Exports")
            ("log-active-shaders,S", po::bool_switch(&command_line.log_active_shaders), "Log Active Shaders")
            ("log-uniforms,U", po::bool_switch(&command_line.log_uniforms), "Log Uniforms");
        // clang-format on

        // Positional args
        // Make .vpk (-i) argument the default
        po::positional_options_description positional;
        positional.add("input-vpk-path", 1);

        // Options description instance which includes all the options
        po::options_description all("All options");
        all.add(generic_desc).add(input_desc).add(config_desc);

        // Options description instance which will be shown to the user
        po::options_description visible("Allowed options");
        visible.add(generic_desc).add(input_desc).add(config_desc);

        // Options description instance which includes options exposed in config file
        po::options_description config_file("Config file options");
        config_file.add(config_desc);

        // Command-line argument parsing
        po::variables_map var_map;
        po::store(po::command_line_parser(argc, argv).options(all).positional(positional).run(), var_map);
        po::notify(var_map);

        if (var_map.count("help")) {
            std::cout << visible << std::endl;
            return QuitRequested;
        }
        if (var_map.count("version")) {
            std::cout << window_title << std::endl;
            return QuitRequested;
        }
        if (var_map.count("recompile-shader")) {
            cfg.recompile_shader_path = std::move(command_line.recompile_shader_path);
            return QuitRequested;
        }

        if (command_line.load_config || command_line.config_path != root_paths.get_base_path()) {
            if (command_line.config_path.empty()) {
                command_line.config_path = root_paths.get_base_path();
            } else {
                if (parse(command_line, command_line.config_path, root_paths.get_pref_path_string()) != Success)
                    return InitConfigFailed;
            }
        }

        // Get LLE modules from the command line, otherwise get the modules from the YML file
        if (var_map.count("lle-modules")) {
            const auto lle_modules = var_map["lle-modules"].as<std::string>();
            if (command_line.load_config) {
                const auto command_line_lle = string_utils::split_string(lle_modules, ',');
                command_line.lle_modules = vector_utils::merge_vectors(command_line.lle_modules, command_line_lle);
            } else {
                command_line.lle_modules = string_utils::split_string(lle_modules, ',');
            }
        }

        if (!command_line.load_config) {
            // Merge command line and base configs
            command_line.pref_path = root_paths.get_pref_path_string();
            merge_configs(cfg, command_line, command_line.pref_path, true);

            if (command_line.run_title_id.is_initialized())
                cfg.run_title_id = std::move(command_line.run_title_id);
            else if (command_line.vpk_path.is_initialized())
                cfg.vpk_path = std::move(command_line.vpk_path);
        } else {
            // Replace the base config with the parsed config
            cfg = std::move(command_line);
            LOG_INFO("Custom configuration file loaded successfully.");
        }

        logging::set_level(static_cast<spdlog::level::level_enum>(cfg.log_level));

        LOG_INFO_IF(cfg.vpk_path, "input-vpk-path: {}", *cfg.vpk_path);
        LOG_INFO_IF(cfg.run_title_id, "input-installed-id: {}", *cfg.run_title_id);
        if (!cfg.lle_modules.empty()) {
            std::string modules;
            for (const auto &mod : cfg.lle_modules) {
                modules += mod + ",";
            }
            modules.pop_back();
            LOG_INFO("lle-modules: {}", modules);
        }
        LOG_INFO("log-level: {}", cfg.log_level);
        LOG_INFO("log-imports: {}", cfg.log_imports);
        LOG_INFO("log-exports: {}", cfg.log_exports);
        LOG_INFO("log-active-shaders: {}", cfg.log_active_shaders);
        LOG_INFO("log-uniforms: {}", cfg.log_uniforms);
        LOG_INFO("fps-limit: {}", cfg.fps_limit);
        LOG_INFO("wait-for-vysnc: {}", cfg.wait_for_vsync);

    } catch (std::exception &e) {
        std::cerr << "error: " << e.what() << "\n";
        return InitConfigFailed;
    } catch (...) {
        std::cerr << "Exception of unknown type!\n";
        return InitConfigFailed;
    }

    // Save any changes made in command-line arguments
    if (cfg.overwrite_config || !fs::exists(check_path(cfg.config_path))) {
        if (serialize_config(cfg, cfg.config_path) != Success)
            return InitConfigFailed;
    }

    return Success;
}

} // namespace config<|MERGE_RESOLUTION|>--- conflicted
+++ resolved
@@ -128,14 +128,11 @@
     get_yaml_value(config_node, "log-level", &cfg.log_level, static_cast<int>(spdlog::level::trace));
     get_yaml_value(config_node, "pref-path", &cfg.pref_path, root_pref_path);
     get_yaml_value(config_node, "discord-rich-presence", &cfg.discord_rich_presence, true);
-<<<<<<< HEAD
     get_yaml_value(config_node, "fps-limit", &cfg.fps_limit, false);
     get_yaml_value(config_node, "desired-fps", &cfg.desired_fps, static_cast<int>(60));
     get_yaml_value(config_node, "wait-for-vsync", &cfg.wait_for_vsync, true);
-=======
+    get_yaml_value_optional(config_node, "wait-for-debugger", &cfg.wait_for_debugger);
     get_yaml_value(config_node, "online-id", &cfg.online_id, std::string("Vita3K"));
->>>>>>> f4b10dee
-    get_yaml_value_optional(config_node, "wait-for-debugger", &cfg.wait_for_debugger);
 
     if (!fs::exists(cfg.pref_path) && !cfg.pref_path.empty()) {
         LOG_ERROR("Cannot find preference path: {}", cfg.pref_path);
@@ -185,14 +182,11 @@
     config_file_emit_single(emitter, "pref-path", cfg.pref_path);
     config_file_emit_vector(emitter, "lle-modules", cfg.lle_modules);
     config_file_emit_single(emitter, "discord-rich-presence", cfg.discord_rich_presence);
-<<<<<<< HEAD
     config_file_emit_single(emitter, "fps-limit", cfg.fps_limit);
     config_file_emit_single(emitter, "desired-fps", cfg.desired_fps);
     config_file_emit_single(emitter, "wait-for-vsync", cfg.wait_for_vsync);
-=======
+    config_file_emit_optional_single(emitter, "wait-for-debugger", cfg.wait_for_debugger);
     config_file_emit_single(emitter, "online-id", cfg.online_id);
->>>>>>> f4b10dee
-    config_file_emit_optional_single(emitter, "wait-for-debugger", cfg.wait_for_debugger);
 
     emitter << YAML::EndMap;
 
