// Vita3K emulator project
// Copyright (C) 2018 Vita3K team
//
// This program is free software; you can redistribute it and/or modify
// it under the terms of the GNU General Public License as published by
// the Free Software Foundation; either version 2 of the License, or
// (at your option) any later version.
//
// This program is distributed in the hope that it will be useful,
// but WITHOUT ANY WARRANTY; without even the implied warranty of
// MERCHANTABILITY or FITNESS FOR A PARTICULAR PURPOSE.  See the
// GNU General Public License for more details.
//
// You should have received a copy of the GNU General Public License along
// with this program; if not, write to the Free Software Foundation, Inc.,
// 51 Franklin Street, Fifth Floor, Boston, MA 02110-1301 USA.

#pragma once

#include <dialog/state.h>

#include <imgui.h>
#include <imgui_memory_editor.h>

enum SelectorState {
    SELECT_APP
};

struct Game {
    std::string title;
    std::string title_id;
};

struct GamesSelector {
    std::vector<Game> games;
    std::string selected_title_id;
    bool is_game_list_sorted{ false };
    SelectorState state = SELECT_APP;
};

struct GuiState {
    // Debug menu
    bool renderer_focused = true;
    bool threads_dialog = false;
    bool thread_details_dialog = false;
    bool semaphores_dialog = false;
    bool condvars_dialog = false;
    bool lwcondvars_dialog = false;
    bool mutexes_dialog = false;
    bool lwmutexes_dialog = false;
    bool eventflags_dialog = false;
    bool allocations_dialog = false;
    bool memory_editor_dialog = false;
    bool disassembly_dialog = false;

    // Optimisation menu
    bool texture_cache = true;

    // Help menu
    bool controls_dialog = false;

    DialogState common_dialog;
    GamesSelector game_selector;
<<<<<<< HEAD
    MemoryEditor *memory_editor = nullptr;
    size_t memory_editor_start, memory_editor_count;
=======

    MemoryEditor memory_editor;
    size_t memory_editor_start = 0;
    size_t memory_editor_count = 0;

    std::string disassembly_arch = "THUMB";
    char disassembly_address[9] = "00000000";
    char disassembly_count[5] = "100";
    std::vector<std::string> disassembly;

    SceUID thread_watch_index = -1;
>>>>>>> e37806ac

    // imgui
    ImFont *normal_font{};
    ImFont *monospaced_font{};
    char *font_data{};
};<|MERGE_RESOLUTION|>--- conflicted
+++ resolved
@@ -61,10 +61,6 @@
 
     DialogState common_dialog;
     GamesSelector game_selector;
-<<<<<<< HEAD
-    MemoryEditor *memory_editor = nullptr;
-    size_t memory_editor_start, memory_editor_count;
-=======
 
     MemoryEditor memory_editor;
     size_t memory_editor_start = 0;
@@ -76,7 +72,6 @@
     std::vector<std::string> disassembly;
 
     SceUID thread_watch_index = -1;
->>>>>>> e37806ac
 
     // imgui
     ImFont *normal_font{};
