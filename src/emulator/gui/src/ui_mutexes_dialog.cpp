// Vita3K emulator project
// Copyright (C) 2018 Vita3K team
//
// This program is free software; you can redistribute it and/or modify
// it under the terms of the GNU General Public License as published by
// the Free Software Foundation; either version 2 of the License, or
// (at your option) any later version.
//
// This program is distributed in the hope that it will be useful,
// but WITHOUT ANY WARRANTY; without even the implied warranty of
// MERCHANTABILITY or FITNESS FOR A PARTICULAR PURPOSE.  See the
// GNU General Public License for more details.
//
// You should have received a copy of the GNU General Public License along
// with this program; if not, write to the Free Software Foundation, Inc.,
// 51 Franklin Street, Fifth Floor, Boston, MA 02110-1301 USA.

#include <gui/functions.h>
#include <imgui.h>

#include <host/state.h>
#include <kernel/thread_functions.h>
#include <kernel/thread_state.h>
#include <util/resource.h>

<<<<<<< HEAD
void DrawMutexesDialog(HostState &host) {
    ImGui::Begin("Mutexes", &host.gui.mutexes_dialog);
    ImGui::TextColored(ImVec4(255, 255, 0, 255), "%-16s %-32s   %-16s   %-16s   %-16s", "ID", "Mutex Name", "Status", "Locked Threads", "Owner");
=======

void DrawMutexesDialog(HostState& host) {
    ImGui::Begin("Mutexes", &host.gui.mutexes_dialog);
    ImGui::TextColored(ImVec4(255,255,0,255), "%-16s %-32s   %-7s   %-8s   %-16s   %-16s", "ID", "Mutex Name", "Status", "Attributes", "Waiting Threads", "Owner");

    const std::unique_lock<std::mutex> lock(host.kernel.mutex);
>>>>>>> 56ba1ebf
    for (auto mutex : host.kernel.mutexes) {
        std::shared_ptr<Mutex> mutex_state = mutex.second;
        ImGui::Text("0x%08X       %-32s   %02d        %01d            %02u                 %s",
            mutex.first,
            mutex_state->name,
            mutex_state->lock_count,
            mutex_state->attr,
            mutex_state->waiting_threads.size(),
            mutex_state->owner == nullptr ? "not owned" : mutex_state->owner->name);
    }
    ImGui::End();
}

void DrawLwMutexesDialog(HostState& host) {
    ImGui::Begin("Lightweight Mutexes", &host.gui.lwmutexes_dialog);
    ImGui::TextColored(ImVec4(255, 255, 0, 255), "%-16s %-32s   %-7s   %-8s  %-16s   %-16s", "ID", "LwMutex Name", "Status",  "Attributes", "Waiting Threads", "Owner");

    const std::unique_lock<std::mutex> lock(host.kernel.mutex);
    for (auto mutex : host.kernel.lwmutexes) {
        std::shared_ptr<Mutex> mutex_state = mutex.second;
        ImGui::Text("0x%08X       %-32s   %02d        %01d           %02u                 %s",
            mutex.first,
            mutex_state->name,
            mutex_state->lock_count,
            mutex_state->attr,
            mutex_state->waiting_threads.size(),
            mutex_state->owner == nullptr ? "not owned" : mutex_state->owner->name);
    }
    ImGui::End();
}<|MERGE_RESOLUTION|>--- conflicted
+++ resolved
@@ -23,18 +23,12 @@
 #include <kernel/thread_state.h>
 #include <util/resource.h>
 
-<<<<<<< HEAD
 void DrawMutexesDialog(HostState &host) {
-    ImGui::Begin("Mutexes", &host.gui.mutexes_dialog);
-    ImGui::TextColored(ImVec4(255, 255, 0, 255), "%-16s %-32s   %-16s   %-16s   %-16s", "ID", "Mutex Name", "Status", "Locked Threads", "Owner");
-=======
-
-void DrawMutexesDialog(HostState& host) {
     ImGui::Begin("Mutexes", &host.gui.mutexes_dialog);
     ImGui::TextColored(ImVec4(255,255,0,255), "%-16s %-32s   %-7s   %-8s   %-16s   %-16s", "ID", "Mutex Name", "Status", "Attributes", "Waiting Threads", "Owner");
 
     const std::unique_lock<std::mutex> lock(host.kernel.mutex);
->>>>>>> 56ba1ebf
+
     for (auto mutex : host.kernel.mutexes) {
         std::shared_ptr<Mutex> mutex_state = mutex.second;
         ImGui::Text("0x%08X       %-32s   %02d        %01d            %02u                 %s",
@@ -48,7 +42,7 @@
     ImGui::End();
 }
 
-void DrawLwMutexesDialog(HostState& host) {
+void DrawLwMutexesDialog(HostState &host) {
     ImGui::Begin("Lightweight Mutexes", &host.gui.lwmutexes_dialog);
     ImGui::TextColored(ImVec4(255, 255, 0, 255), "%-16s %-32s   %-7s   %-8s  %-16s   %-16s", "ID", "LwMutex Name", "Status",  "Attributes", "Waiting Threads", "Owner");
 
