--- conflicted
+++ resolved
@@ -25,13 +25,10 @@
 
 void DrawThreadsDialog(HostState &host) {
     ImGui::Begin("Threads", &host.gui.threads_dialog);
-<<<<<<< HEAD
     ImGui::TextColored(ImVec4(255, 255, 0, 255), "%-16s %-32s   %-16s   %-16s", "ID", "Thread Name", "Status", "Stack Pointer");
-=======
-    ImGui::TextColored(ImVec4(255,255,0,255), "%-16s %-32s   %-16s   %-16s", "ID", "Thread Name", "Status", "Stack Pointer");
 
     const std::unique_lock<std::mutex> lock(host.kernel.mutex);
->>>>>>> 56ba1ebf
+
     for (auto thread : host.kernel.threads) {
         std::shared_ptr<ThreadState> th_state = thread.second;
         std::string run_state;
