#include <gxm/functions.h>

#include <crypto/hash.h>
#include <gxm/types.h>
#include <util/log.h>

#include <glbinding/AbstractFunction.h>
#include <glbinding/FunctionCall.h>
#include <microprofile.h>

#include <cstring> // memcmp
#include <fstream>
#include <sstream>

#define GXM_PROFILE(name) MICROPROFILE_SCOPEI("GXM", name, MP_BLUE)

static std::string load_shader(const char *hash, const char *extension, const char *base_path) {
    std::ostringstream path;
<<<<<<< HEAD
    path << base_path << "shaders/" << hash << "." << extension;
    
=======
    path << base_path << "shaders/" << hash << ".glsl";

>>>>>>> 70ac97ef
    std::ifstream is(path.str());
    if (is.fail()) {
        return std::string();
    }

    is.seekg(0, std::ios::end);
    const size_t size = is.tellg();
    is.seekg(0);

    std::string source(size, ' ');
    is.read(&source.front(), size);

    return source;
}

static const SceGxmProgramParameter *program_parameters(const SceGxmProgram &program) {
    return reinterpret_cast<const SceGxmProgramParameter *>(reinterpret_cast<const uint8_t *>(&program.parameters_offset) + program.parameters_offset);
}

static const char *parameter_name(const SceGxmProgramParameter &parameter) {
    const uint8_t *const bytes = reinterpret_cast<const uint8_t *>(&parameter);
    return reinterpret_cast<const char *>(bytes + parameter.name_offset);
}

static const char *scalar_type(SceGxmParameterType type) {
    switch (type) {
        case SCE_GXM_PARAMETER_TYPE_F32: return "float";
        case SCE_GXM_PARAMETER_TYPE_U32: return "uint";
        case SCE_GXM_PARAMETER_TYPE_S32: return "int";
    }

    return "?";
}

static const char *vector_prefix(SceGxmParameterType type) {
    switch (type) {
        case SCE_GXM_PARAMETER_TYPE_F32: return "";
        case SCE_GXM_PARAMETER_TYPE_U32: return "u";
        case SCE_GXM_PARAMETER_TYPE_S32: return "i";
    }

    return "?";
}

static void output_scalar_decl(std::ostream &glsl, const SceGxmProgramParameter &parameter) {
    assert(parameter.component_count == 1);

    glsl << scalar_type(static_cast<SceGxmParameterType>(parameter.type)) << " " << parameter_name(parameter);
    if (parameter.array_size != 1) {
        glsl << "[" << parameter.array_size << "]";
    }
}

static void output_vector_decl(std::ostream &glsl, const SceGxmProgramParameter &parameter) {
    assert(parameter.component_count >= 2);
    assert(parameter.component_count <= 4);

    glsl << vector_prefix(static_cast<SceGxmParameterType>(parameter.type)) << "vec" << parameter.component_count << " " << parameter_name(parameter);
    if (parameter.array_size != 1) {
        glsl << "[" << parameter.array_size << "]";
    }
}

static void output_matrix_decl(std::ostream &glsl, const SceGxmProgramParameter &parameter) {
    assert(parameter.component_count >= 2);
    assert(parameter.array_size >= 2);
    assert(parameter.array_size <= 4);

    glsl << vector_prefix(static_cast<SceGxmParameterType>(parameter.type)) << "mat";
    if (parameter.component_count == parameter.array_size) {
        glsl << parameter.component_count;
    } else {
        glsl << parameter.component_count << "x" << parameter.array_size;
    }
    glsl << " " << parameter_name(parameter);
}

static void output_glsl_decl(std::ostream &glsl, const SceGxmProgramParameter &parameter) {
    if (parameter.component_count >= 2) {
        if ((parameter.array_size >= 2) &&
            (parameter.array_size <= 4)) {
            output_matrix_decl(glsl, parameter);
        } else {
            output_vector_decl(glsl, parameter);
        }
    } else {
        output_scalar_decl(glsl, parameter);
    }
}

static void output_glsl_parameters(std::ostream &glsl, const SceGxmProgram &program) {
    if (program.parameter_count > 0) {
        glsl << "\n";
    }

    const SceGxmProgramParameter *const parameters = program_parameters(program);
    for (size_t i = 0; i < program.parameter_count; ++i) {
        const SceGxmProgramParameter &parameter = parameters[i];
        switch (static_cast<SceGxmParameterCategory>(parameter.category)) {
            case SCE_GXM_PARAMETER_CATEGORY_ATTRIBUTE:
                glsl << "attribute ";
                output_glsl_decl(glsl, parameter);
                break;
            case SCE_GXM_PARAMETER_CATEGORY_UNIFORM:
                glsl << "uniform ";
                output_glsl_decl(glsl, parameter);
                break;
            case SCE_GXM_PARAMETER_CATEGORY_SAMPLER:
                assert(parameter.component_count == 4);
                glsl << "uniform sampler2D " << parameter_name(parameter);
                break;
            case SCE_GXM_PARAMETER_CATEGORY_AUXILIARY_SURFACE:
                assert(parameter.component_count == 0);
                glsl << "auxiliary_surface";
                break;
            case SCE_GXM_PARAMETER_CATEGORY_UNIFORM_BUFFER:
                assert(parameter.component_count == 0);
                glsl << "uniform_buffer";
                break;
        }
        glsl << ";\n";
    }
}

static std::string generate_fragment_glsl(const SceGxmProgram &program) {
    GXM_PROFILE(__FUNCTION__);

    std::ostringstream glsl;
    glsl << "// Fragment shader.\n";
    glsl << "#version 120\n";
    output_glsl_parameters(glsl, program);
    glsl << "\n";
    glsl << "void main() {\n";
    glsl << "    gl_FragColor = vec4(1, 0, 1, 1);\n";
    glsl << "}\n";

    return glsl.str();
}

static std::string generate_vertex_glsl(const SceGxmProgram &program) {
    GXM_PROFILE(__FUNCTION__);

    std::ostringstream glsl;
    glsl << "// Vertex shader.\n";
    glsl << "#version 120\n";
    output_glsl_parameters(glsl, program);
    glsl << "\n";
    glsl << "void main() {\n";
    glsl << "    gl_Position = vec4(0, 0, 0, 1);\n";
    glsl << "}\n";

    return glsl.str();
}

static void dump_missing_shader(const char *hash, const char *extension, const SceGxmProgram &program, const char *source) {
    // Dump missing shader GLSL.
    std::ostringstream glsl_path;
    glsl_path << hash << "." << extension;
    std::ofstream glsl_file(glsl_path.str());
    if (!glsl_file.fail()) {
        glsl_file << source;
        glsl_file.close();
    }

    // Dump missing shader binary.
    std::ostringstream gxp_path;
    gxp_path << hash << ".gxp";
    std::ofstream gxp(gxp_path.str(), std::ofstream::binary);
    if (!gxp.fail()) {
        gxp.write(reinterpret_cast<const char *>(&program), program.size);
        gxp.close();
    }
}

static SharedGLObject compile_glsl(GLenum type, const GLchar *source) {
    GXM_PROFILE(__FUNCTION__);

    const SharedGLObject shader = std::make_shared<GLObject>();
    if (!shader->init(glCreateShader(type), glDeleteShader)) {
        return SharedGLObject();
    }

    const GLint length = static_cast<GLint>(strlen(source));
    glShaderSource(shader->get(), 1, &source, &length);

    glCompileShader(shader->get());

    GLint log_length = 0;
    glGetShaderiv(shader->get(), GL_INFO_LOG_LENGTH, &log_length);

    if (log_length > 0) {
        std::vector<GLchar> log;
        log.resize(log_length);
        glGetShaderInfoLog(shader->get(), log_length, nullptr, log.data());

        LOG_ERROR("{}", log.data());
    }

    GLboolean is_compiled = GL_FALSE;
    glGetShaderiv(shader->get(), GL_COMPILE_STATUS, &is_compiled);
    assert(is_compiled != GL_FALSE);
    if (!is_compiled) {
        return SharedGLObject();
    }

    return shader;
}

static void bind_attribute_locations(GLuint gl_program, const SceGxmVertexProgram &program) {
    GXM_PROFILE(__FUNCTION__);

    for (const AttributeLocations::value_type &binding : program.attribute_locations) {
        glBindAttribLocation(gl_program, binding.first, binding.second.c_str());
    }
}

template <class T>
void uniform_4(GLint location, GLsizei count, const T *value);

template <>
void uniform_4<GLfloat>(GLint location, GLsizei count, const GLfloat *value) {
    glUniform4fv(location, count, value);
}

template <class T>
void uniform_matrix_4(GLint location, GLsizei count, GLboolean, const T *value);

template <>
void uniform_matrix_4<GLfloat>(GLint location, GLsizei count, GLboolean transpose, const GLfloat *value) {
    glUniformMatrix4fv(location, count, transpose, value);
}

template <class T>
void set_uniform(GLint location, size_t component_count, GLsizei array_size, const T *value) {
    switch (component_count) {
        case 4:
            switch (array_size) {
                case 4:
                    uniform_matrix_4<T>(location, 1, GL_FALSE, value);
                    break;
                default:
                    uniform_4<T>(location, array_size, value);
                    break;
            }
            break;
<<<<<<< HEAD
            
=======

>>>>>>> 70ac97ef
        default:
            LOG_WARN("Unhandled uniform component count {}.", component_count);
            break;
    }
}

static void set_uniforms(GLuint gl_program, const UniformBuffers &uniform_buffers, const SceGxmProgram &gxm_program, const MemState &mem) {
    GXM_PROFILE(__FUNCTION__);
<<<<<<< HEAD
    
=======

>>>>>>> 70ac97ef
    const SceGxmProgramParameter *const parameters = program_parameters(gxm_program);
    for (size_t i = 0; i < gxm_program.parameter_count; ++i) {
        const SceGxmProgramParameter &parameter = parameters[i];
        if (parameter.category != SCE_GXM_PARAMETER_CATEGORY_UNIFORM) {
            continue;
        }
<<<<<<< HEAD
        
=======

>>>>>>> 70ac97ef
        const char *const name = parameter_name(parameter);
        const GLint location = glGetUniformLocation(gl_program, name);
        if (location < 0) {
            LOG_WARN("Uniform parameter {} not found in current OpenGL program.", name);
            continue;
        }
<<<<<<< HEAD
        
=======

>>>>>>> 70ac97ef
        const SceGxmParameterType type = static_cast<SceGxmParameterType>(parameter.type);
        const Ptr<const void> uniform_buffer = uniform_buffers[parameter.container_index];
        if (!uniform_buffer) {
            LOG_WARN("Uniform buffer {} not set for parameter {}.", parameter.container_index, name);
            continue;
        }
<<<<<<< HEAD
        
=======

>>>>>>> 70ac97ef
        const uint8_t *const base = static_cast<const uint8_t *>(uniform_buffer.get(mem));
        const GLfloat *const src = reinterpret_cast<const GLfloat *>(base + parameter.resource_index * 4); // TODO What offset?
        switch (type) {
            case SCE_GXM_PARAMETER_TYPE_F32:
                set_uniform<GLfloat>(location, parameter.component_count, parameter.array_size, src);
                break;
            default:
                LOG_WARN("Type {} not handled for uniform parameter {}.", type, name);
                break;
        }
    }
}

static bool operator<(const SceGxmRegisteredProgram &a, const SceGxmRegisteredProgram &b) {
    return a.program < b.program;
}

static bool operator<(const emu::SceGxmBlendInfo &a, const emu::SceGxmBlendInfo &b) {
    return memcmp(&a, &b, sizeof(a)) < 0;
}

void before_callback(const glbinding::FunctionCall &fn) {
#if MICROPROFILE_ENABLED
    const MicroProfileToken token = MicroProfileGetToken("OpenGL", fn.function->name(), MP_CYAN, MicroProfileTokenTypeCpu);
    MICROPROFILE_ENTER_TOKEN(token);
#endif // MICROPROFILE_ENABLED
}

void after_callback(const glbinding::FunctionCall &fn) {
    MICROPROFILE_LEAVE();
    for (GLenum error = glGetError(); error != GL_NO_ERROR; error = glGetError()) {
        std::stringstream gl_error;
        gl_error << error;
        LOG_ERROR("OpenGL: {} set error {}.", fn.function->name(), gl_error.str());
        assert(false);
    }
}

std::string get_fragment_glsl(SceGxmShaderPatcher &shader_patcher, const SceGxmProgram &fragment_program, const char *base_path) {
    const Sha256Hash hash_bytes = sha256(&fragment_program, fragment_program.size);
    const GLSLCache::const_iterator cached = shader_patcher.fragment_glsl_cache.find(hash_bytes);
    if (cached != shader_patcher.fragment_glsl_cache.end()) {
        return cached->second;
    }

    const std::array<char, 65> hash_text = hex(hash_bytes);
    std::string source = load_shader(hash_text.data(), "frag", base_path);
    if (source.empty()) {
        LOG_ERROR("Missing fragment shader {}", hash_text.data());
        source = generate_fragment_glsl(fragment_program);
        dump_missing_shader(hash_text.data(), "frag", fragment_program, source.c_str());
    }

    shader_patcher.fragment_glsl_cache.emplace(hash_bytes, source);

    return source;
}

std::string get_vertex_glsl(SceGxmShaderPatcher &shader_patcher, const SceGxmProgram &vertex_program, const char *base_path) {
    const Sha256Hash hash_bytes = sha256(&vertex_program, vertex_program.size);
    const GLSLCache::const_iterator cached = shader_patcher.vertex_glsl_cache.find(hash_bytes);
    if (cached != shader_patcher.vertex_glsl_cache.end()) {
        return cached->second;
    }

    const std::array<char, 65> hash_text = hex(hash_bytes);
    std::string source = load_shader(hash_text.data(), "vert", base_path);
    if (source.empty()) {
        LOG_ERROR("Missing vertex shader {}", hash_text.data());
        source = generate_vertex_glsl(vertex_program);
        dump_missing_shader(hash_text.data(), "vert", vertex_program, source.c_str());
    }

    shader_patcher.vertex_glsl_cache.emplace(hash_bytes, source);

    return source;
}

AttributeLocations attribute_locations(const SceGxmProgram &vertex_program) {
    AttributeLocations locations;

    const SceGxmProgramParameter *const parameters = program_parameters(vertex_program);
    for (uint32_t i = 0; i < vertex_program.parameter_count; ++i) {
        const SceGxmProgramParameter &parameter = parameters[i];
        if (parameter.category == SCE_GXM_PARAMETER_CATEGORY_ATTRIBUTE) {
            locations.emplace(parameter.resource_index, parameter_name(parameter));
        }
    }

    return locations;
}

SharedGLObject get_program(SceGxmContext &context, const MemState &mem) {
    GXM_PROFILE(__FUNCTION__);
<<<<<<< HEAD
    
    assert(context.fragment_program);
    assert(context.vertex_program);
    
=======

    assert(context.fragment_program);
    assert(context.vertex_program);

>>>>>>> 70ac97ef
    const SceGxmFragmentProgram &fragment_program = *context.fragment_program.get(mem);
    const SceGxmVertexProgram &vertex_program = *context.vertex_program.get(mem);
    const ProgramGLSLs glsls(fragment_program.glsl, vertex_program.glsl);
    const ProgramCache::const_iterator cached = context.program_cache.find(glsls);
    if (cached != context.program_cache.end()) {
        return cached->second;
    }
<<<<<<< HEAD
    
=======

>>>>>>> 70ac97ef
    const SharedGLObject fragment_shader = compile_glsl(GL_FRAGMENT_SHADER, fragment_program.glsl.c_str());
    if (!fragment_shader) {
        return SharedGLObject();
    }
<<<<<<< HEAD
    
=======

>>>>>>> 70ac97ef
    const SharedGLObject vertex_shader = compile_glsl(GL_VERTEX_SHADER, vertex_program.glsl.c_str());
    if (!vertex_shader) {
        return SharedGLObject();
    }

    const SharedGLObject program = std::make_shared<GLObject>();
    if (!program->init(glCreateProgram(), &glDeleteProgram)) {
        return SharedGLObject();
    }

    glAttachShader(program->get(), fragment_shader->get());
    glAttachShader(program->get(), vertex_shader->get());
<<<<<<< HEAD
    
    bind_attribute_locations(program->get(), vertex_program);
    
=======

    bind_attribute_locations(program->get(), vertex_program);

>>>>>>> 70ac97ef
    glLinkProgram(program->get());

    GLint log_length = 0;
    glGetProgramiv(program->get(), GL_INFO_LOG_LENGTH, &log_length);

    if (log_length > 0) {
        std::vector<GLchar> log;
        log.resize(log_length);
        glGetProgramInfoLog(program->get(), log_length, nullptr, log.data());

        LOG_ERROR("{}", log.data());
        assert(false);
    }

    GLboolean is_linked = GL_FALSE;
    glGetProgramiv(program->get(), GL_LINK_STATUS, &is_linked);
    assert(is_linked != GL_FALSE);
    if (is_linked == GL_FALSE) {
        return SharedGLObject();
    }

    glDetachShader(program->get(), fragment_shader->get());
    glDetachShader(program->get(), vertex_shader->get());

    context.program_cache.emplace(glsls, program);

    return program;
}

GLenum attribute_format_to_gl_type(SceGxmAttributeFormat format) {
    GXM_PROFILE(__FUNCTION__);

    switch (format) {
        case SCE_GXM_ATTRIBUTE_FORMAT_U8:
        case SCE_GXM_ATTRIBUTE_FORMAT_U8N:
            return GL_UNSIGNED_BYTE;
        case SCE_GXM_ATTRIBUTE_FORMAT_S8:
        case SCE_GXM_ATTRIBUTE_FORMAT_S8N:
            return GL_BYTE;
        case SCE_GXM_ATTRIBUTE_FORMAT_U16:
        case SCE_GXM_ATTRIBUTE_FORMAT_U16N:
            return GL_UNSIGNED_SHORT;
        case SCE_GXM_ATTRIBUTE_FORMAT_S16:
        case SCE_GXM_ATTRIBUTE_FORMAT_S16N:
            return GL_SHORT;
        case SCE_GXM_ATTRIBUTE_FORMAT_F16:
            return GL_HALF_FLOAT;
        case SCE_GXM_ATTRIBUTE_FORMAT_F32:
            return GL_FLOAT;

        default:
            assert(!"Unhandled format.");
            return GL_UNSIGNED_BYTE;
    }
}

bool attribute_format_normalised(SceGxmAttributeFormat format) {
    GXM_PROFILE(__FUNCTION__);

    switch (format) {
        case SCE_GXM_ATTRIBUTE_FORMAT_U8N:
        case SCE_GXM_ATTRIBUTE_FORMAT_S8N:
        case SCE_GXM_ATTRIBUTE_FORMAT_U16N:
        case SCE_GXM_ATTRIBUTE_FORMAT_S16N:
            return true;
        default:
            return false;
    }
}

void set_uniforms(GLuint program, const SceGxmContext &context, const MemState &mem) {
    GXM_PROFILE(__FUNCTION__);
<<<<<<< HEAD
    
=======

>>>>>>> 70ac97ef
    assert(context.fragment_program);
    assert(context.fragment_program.get(mem)->program);
    assert(context.vertex_program);
    assert(context.vertex_program.get(mem)->program);
<<<<<<< HEAD
    
=======

>>>>>>> 70ac97ef
    set_uniforms(program, context.fragment_uniform_buffers, *context.fragment_program.get(mem)->program.get(mem), mem);
    set_uniforms(program, context.vertex_uniform_buffers, *context.vertex_program.get(mem)->program.get(mem), mem);
}

void flip_vertically(uint32_t *pixels, size_t width, size_t height, size_t stride_in_pixels) {
    GXM_PROFILE(__FUNCTION__);

    uint32_t *row1 = &pixels[0];
    uint32_t *row2 = &pixels[(height - 1) * stride_in_pixels];

    while (row1 < row2) {
        std::swap_ranges(&row1[0], &row1[width], &row2[0]);
        row1 += stride_in_pixels;
        row2 -= stride_in_pixels;
    }
}

GLenum translate_blend_func(SceGxmBlendFunc src) {
    GXM_PROFILE(__FUNCTION__);

    switch (src) {
        case SCE_GXM_BLEND_FUNC_NONE:
            return GL_FUNC_ADD; // TODO Disable blending? Warn?
        case SCE_GXM_BLEND_FUNC_ADD:
            return GL_FUNC_ADD;
        case SCE_GXM_BLEND_FUNC_SUBTRACT:
            return GL_FUNC_SUBTRACT;
        case SCE_GXM_BLEND_FUNC_REVERSE_SUBTRACT:
            return GL_FUNC_REVERSE_SUBTRACT;
    }

    return GL_FUNC_ADD;
}

GLenum translate_blend_factor(SceGxmBlendFactor src) {
    GXM_PROFILE(__FUNCTION__);

    switch (src) {
        case SCE_GXM_BLEND_FACTOR_ZERO:
            return GL_ZERO;
        case SCE_GXM_BLEND_FACTOR_ONE:
            return GL_ONE;
        case SCE_GXM_BLEND_FACTOR_SRC_COLOR:
            return GL_SRC_COLOR;
        case SCE_GXM_BLEND_FACTOR_ONE_MINUS_SRC_COLOR:
            return GL_ONE_MINUS_SRC_COLOR;
        case SCE_GXM_BLEND_FACTOR_SRC_ALPHA:
            return GL_SRC_ALPHA;
        case SCE_GXM_BLEND_FACTOR_ONE_MINUS_SRC_ALPHA:
            return GL_ONE_MINUS_SRC_ALPHA;
        case SCE_GXM_BLEND_FACTOR_DST_COLOR:
            return GL_DST_COLOR;
        case SCE_GXM_BLEND_FACTOR_ONE_MINUS_DST_COLOR:
            return GL_ONE_MINUS_DST_COLOR;
        case SCE_GXM_BLEND_FACTOR_DST_ALPHA:
            return GL_DST_ALPHA;
        case SCE_GXM_BLEND_FACTOR_ONE_MINUS_DST_ALPHA:
            return GL_ONE_MINUS_DST_ALPHA;
        case SCE_GXM_BLEND_FACTOR_SRC_ALPHA_SATURATE:
            return GL_SRC_ALPHA_SATURATE;
        case SCE_GXM_BLEND_FACTOR_DST_ALPHA_SATURATE:
            return GL_DST_ALPHA; // TODO Not supported.
    }

    return GL_ONE;
}

namespace texture {

SceGxmTextureBaseFormat get_base_format(SceGxmTextureFormat src) {
    return static_cast<SceGxmTextureBaseFormat>(src & 0xFF000000);
}

std::uint32_t get_swizzle(SceGxmTextureFormat src) {
    return static_cast<SceGxmTextureBaseFormat>(src & 0x0000F000);
}

bool is_paletted_format(SceGxmTextureFormat src) {
    const auto base_format = get_base_format(src);

    return
        base_format == SCE_GXM_TEXTURE_BASE_FORMAT_P8 ||
        base_format == SCE_GXM_TEXTURE_BASE_FORMAT_P4;
}

GLenum translate_internal_format(SceGxmTextureFormat src) {
    GXM_PROFILE(__FUNCTION__);

    if (is_paletted_format(src)) {
        return GL_RGBA;
    }

    switch (src) {
        case SCE_GXM_TEXTURE_FORMAT_U8U8U8U8_ABGR:
            return GL_RGBA8;
        case SCE_GXM_TEXTURE_FORMAT_U8_R111:
            return GL_INTENSITY8;
        default:
        {
            LOG_WARN("Unsupported internal texture format translated: {:#08X}", src);
            return GL_RGBA8;
        }
    }
}

GLenum translate_format(SceGxmTextureFormat src) {
    GXM_PROFILE(__FUNCTION__);

    if (is_paletted_format(src)) {
        return GL_COLOR_INDEX;
    }

    switch (src) {
        case SCE_GXM_TEXTURE_FORMAT_U8U8U8U8_ABGR:
            return GL_RGBA;
        case SCE_GXM_TEXTURE_FORMAT_U8_R111:
            return GL_RED;
        default:
        {
            LOG_WARN("Unsupported texture format translated: {:#08X}", src);
            return GL_RGBA;
        }
    }
}

} // namespace texture
GLenum translate_primitive(SceGxmPrimitiveType primType){
    GXM_PROFILE(__FUNCTION__);

    switch (primType){
        case SCE_GXM_PRIMITIVE_TRIANGLES:
            return GL_TRIANGLES;
        case SCE_GXM_PRIMITIVE_TRIANGLE_STRIP:
            return GL_TRIANGLE_STRIP;
        case SCE_GXM_PRIMITIVE_TRIANGLE_FAN:
            return GL_TRIANGLE_FAN;
        case SCE_GXM_PRIMITIVE_LINES:
            return GL_LINES;
        case SCE_GXM_PRIMITIVE_POINTS:
            return GL_POINTS;
        case SCE_GXM_PRIMITIVE_TRIANGLE_EDGES: // Todo: Implement this
            return GL_TRIANGLES;
    }
    return GL_TRIANGLES;
}

bool operator<(const FragmentProgramCacheKey& a, const FragmentProgramCacheKey &b) {
    if (a.fragment_program < b.fragment_program) {
        return true;
    }
    if (b.fragment_program < a.fragment_program) {
        return false;
    }
    return b.blend_info < a.blend_info;
}<|MERGE_RESOLUTION|>--- conflicted
+++ resolved
@@ -16,25 +16,20 @@
 
 static std::string load_shader(const char *hash, const char *extension, const char *base_path) {
     std::ostringstream path;
-<<<<<<< HEAD
     path << base_path << "shaders/" << hash << "." << extension;
     
-=======
-    path << base_path << "shaders/" << hash << ".glsl";
-
->>>>>>> 70ac97ef
     std::ifstream is(path.str());
     if (is.fail()) {
         return std::string();
     }
-
+    
     is.seekg(0, std::ios::end);
     const size_t size = is.tellg();
     is.seekg(0);
-
+    
     std::string source(size, ' ');
     is.read(&source.front(), size);
-
+    
     return source;
 }
 
@@ -53,7 +48,7 @@
         case SCE_GXM_PARAMETER_TYPE_U32: return "uint";
         case SCE_GXM_PARAMETER_TYPE_S32: return "int";
     }
-
+    
     return "?";
 }
 
@@ -63,13 +58,13 @@
         case SCE_GXM_PARAMETER_TYPE_U32: return "u";
         case SCE_GXM_PARAMETER_TYPE_S32: return "i";
     }
-
+    
     return "?";
 }
 
 static void output_scalar_decl(std::ostream &glsl, const SceGxmProgramParameter &parameter) {
     assert(parameter.component_count == 1);
-
+    
     glsl << scalar_type(static_cast<SceGxmParameterType>(parameter.type)) << " " << parameter_name(parameter);
     if (parameter.array_size != 1) {
         glsl << "[" << parameter.array_size << "]";
@@ -79,7 +74,7 @@
 static void output_vector_decl(std::ostream &glsl, const SceGxmProgramParameter &parameter) {
     assert(parameter.component_count >= 2);
     assert(parameter.component_count <= 4);
-
+    
     glsl << vector_prefix(static_cast<SceGxmParameterType>(parameter.type)) << "vec" << parameter.component_count << " " << parameter_name(parameter);
     if (parameter.array_size != 1) {
         glsl << "[" << parameter.array_size << "]";
@@ -90,7 +85,7 @@
     assert(parameter.component_count >= 2);
     assert(parameter.array_size >= 2);
     assert(parameter.array_size <= 4);
-
+    
     glsl << vector_prefix(static_cast<SceGxmParameterType>(parameter.type)) << "mat";
     if (parameter.component_count == parameter.array_size) {
         glsl << parameter.component_count;
@@ -117,7 +112,7 @@
     if (program.parameter_count > 0) {
         glsl << "\n";
     }
-
+    
     const SceGxmProgramParameter *const parameters = program_parameters(program);
     for (size_t i = 0; i < program.parameter_count; ++i) {
         const SceGxmProgramParameter &parameter = parameters[i];
@@ -149,7 +144,7 @@
 
 static std::string generate_fragment_glsl(const SceGxmProgram &program) {
     GXM_PROFILE(__FUNCTION__);
-
+    
     std::ostringstream glsl;
     glsl << "// Fragment shader.\n";
     glsl << "#version 120\n";
@@ -158,13 +153,13 @@
     glsl << "void main() {\n";
     glsl << "    gl_FragColor = vec4(1, 0, 1, 1);\n";
     glsl << "}\n";
-
+    
     return glsl.str();
 }
 
 static std::string generate_vertex_glsl(const SceGxmProgram &program) {
     GXM_PROFILE(__FUNCTION__);
-
+    
     std::ostringstream glsl;
     glsl << "// Vertex shader.\n";
     glsl << "#version 120\n";
@@ -173,7 +168,7 @@
     glsl << "void main() {\n";
     glsl << "    gl_Position = vec4(0, 0, 0, 1);\n";
     glsl << "}\n";
-
+    
     return glsl.str();
 }
 
@@ -186,7 +181,7 @@
         glsl_file << source;
         glsl_file.close();
     }
-
+    
     // Dump missing shader binary.
     std::ostringstream gxp_path;
     gxp_path << hash << ".gxp";
@@ -199,41 +194,41 @@
 
 static SharedGLObject compile_glsl(GLenum type, const GLchar *source) {
     GXM_PROFILE(__FUNCTION__);
-
+    
     const SharedGLObject shader = std::make_shared<GLObject>();
     if (!shader->init(glCreateShader(type), glDeleteShader)) {
         return SharedGLObject();
     }
-
+    
     const GLint length = static_cast<GLint>(strlen(source));
     glShaderSource(shader->get(), 1, &source, &length);
-
+    
     glCompileShader(shader->get());
-
+    
     GLint log_length = 0;
     glGetShaderiv(shader->get(), GL_INFO_LOG_LENGTH, &log_length);
-
+    
     if (log_length > 0) {
         std::vector<GLchar> log;
         log.resize(log_length);
         glGetShaderInfoLog(shader->get(), log_length, nullptr, log.data());
-
+        
         LOG_ERROR("{}", log.data());
     }
-
+    
     GLboolean is_compiled = GL_FALSE;
     glGetShaderiv(shader->get(), GL_COMPILE_STATUS, &is_compiled);
     assert(is_compiled != GL_FALSE);
     if (!is_compiled) {
         return SharedGLObject();
     }
-
+    
     return shader;
 }
 
 static void bind_attribute_locations(GLuint gl_program, const SceGxmVertexProgram &program) {
     GXM_PROFILE(__FUNCTION__);
-
+    
     for (const AttributeLocations::value_type &binding : program.attribute_locations) {
         glBindAttribLocation(gl_program, binding.first, binding.second.c_str());
     }
@@ -268,11 +263,7 @@
                     break;
             }
             break;
-<<<<<<< HEAD
             
-=======
-
->>>>>>> 70ac97ef
         default:
             LOG_WARN("Unhandled uniform component count {}.", component_count);
             break;
@@ -281,44 +272,28 @@
 
 static void set_uniforms(GLuint gl_program, const UniformBuffers &uniform_buffers, const SceGxmProgram &gxm_program, const MemState &mem) {
     GXM_PROFILE(__FUNCTION__);
-<<<<<<< HEAD
-    
-=======
-
->>>>>>> 70ac97ef
+    
     const SceGxmProgramParameter *const parameters = program_parameters(gxm_program);
     for (size_t i = 0; i < gxm_program.parameter_count; ++i) {
         const SceGxmProgramParameter &parameter = parameters[i];
         if (parameter.category != SCE_GXM_PARAMETER_CATEGORY_UNIFORM) {
             continue;
         }
-<<<<<<< HEAD
         
-=======
-
->>>>>>> 70ac97ef
         const char *const name = parameter_name(parameter);
         const GLint location = glGetUniformLocation(gl_program, name);
         if (location < 0) {
             LOG_WARN("Uniform parameter {} not found in current OpenGL program.", name);
             continue;
         }
-<<<<<<< HEAD
         
-=======
-
->>>>>>> 70ac97ef
         const SceGxmParameterType type = static_cast<SceGxmParameterType>(parameter.type);
         const Ptr<const void> uniform_buffer = uniform_buffers[parameter.container_index];
         if (!uniform_buffer) {
             LOG_WARN("Uniform buffer {} not set for parameter {}.", parameter.container_index, name);
             continue;
         }
-<<<<<<< HEAD
         
-=======
-
->>>>>>> 70ac97ef
         const uint8_t *const base = static_cast<const uint8_t *>(uniform_buffer.get(mem));
         const GLfloat *const src = reinterpret_cast<const GLfloat *>(base + parameter.resource_index * 4); // TODO What offset?
         switch (type) {
@@ -363,7 +338,7 @@
     if (cached != shader_patcher.fragment_glsl_cache.end()) {
         return cached->second;
     }
-
+    
     const std::array<char, 65> hash_text = hex(hash_bytes);
     std::string source = load_shader(hash_text.data(), "frag", base_path);
     if (source.empty()) {
@@ -371,9 +346,9 @@
         source = generate_fragment_glsl(fragment_program);
         dump_missing_shader(hash_text.data(), "frag", fragment_program, source.c_str());
     }
-
+    
     shader_patcher.fragment_glsl_cache.emplace(hash_bytes, source);
-
+    
     return source;
 }
 
@@ -383,7 +358,7 @@
     if (cached != shader_patcher.vertex_glsl_cache.end()) {
         return cached->second;
     }
-
+    
     const std::array<char, 65> hash_text = hex(hash_bytes);
     std::string source = load_shader(hash_text.data(), "vert", base_path);
     if (source.empty()) {
@@ -391,15 +366,15 @@
         source = generate_vertex_glsl(vertex_program);
         dump_missing_shader(hash_text.data(), "vert", vertex_program, source.c_str());
     }
-
+    
     shader_patcher.vertex_glsl_cache.emplace(hash_bytes, source);
-
+    
     return source;
 }
 
 AttributeLocations attribute_locations(const SceGxmProgram &vertex_program) {
     AttributeLocations locations;
-
+    
     const SceGxmProgramParameter *const parameters = program_parameters(vertex_program);
     for (uint32_t i = 0; i < vertex_program.parameter_count; ++i) {
         const SceGxmProgramParameter &parameter = parameters[i];
@@ -407,23 +382,16 @@
             locations.emplace(parameter.resource_index, parameter_name(parameter));
         }
     }
-
+    
     return locations;
 }
 
 SharedGLObject get_program(SceGxmContext &context, const MemState &mem) {
     GXM_PROFILE(__FUNCTION__);
-<<<<<<< HEAD
     
     assert(context.fragment_program);
     assert(context.vertex_program);
     
-=======
-
-    assert(context.fragment_program);
-    assert(context.vertex_program);
-
->>>>>>> 70ac97ef
     const SceGxmFragmentProgram &fragment_program = *context.fragment_program.get(mem);
     const SceGxmVertexProgram &vertex_program = *context.vertex_program.get(mem);
     const ProgramGLSLs glsls(fragment_program.glsl, vertex_program.glsl);
@@ -431,73 +399,59 @@
     if (cached != context.program_cache.end()) {
         return cached->second;
     }
-<<<<<<< HEAD
-    
-=======
-
->>>>>>> 70ac97ef
+    
     const SharedGLObject fragment_shader = compile_glsl(GL_FRAGMENT_SHADER, fragment_program.glsl.c_str());
     if (!fragment_shader) {
         return SharedGLObject();
     }
-<<<<<<< HEAD
-    
-=======
-
->>>>>>> 70ac97ef
+    
     const SharedGLObject vertex_shader = compile_glsl(GL_VERTEX_SHADER, vertex_program.glsl.c_str());
     if (!vertex_shader) {
         return SharedGLObject();
     }
-
+    
     const SharedGLObject program = std::make_shared<GLObject>();
     if (!program->init(glCreateProgram(), &glDeleteProgram)) {
         return SharedGLObject();
     }
-
+    
     glAttachShader(program->get(), fragment_shader->get());
     glAttachShader(program->get(), vertex_shader->get());
-<<<<<<< HEAD
     
     bind_attribute_locations(program->get(), vertex_program);
     
-=======
-
-    bind_attribute_locations(program->get(), vertex_program);
-
->>>>>>> 70ac97ef
     glLinkProgram(program->get());
-
+    
     GLint log_length = 0;
     glGetProgramiv(program->get(), GL_INFO_LOG_LENGTH, &log_length);
-
+    
     if (log_length > 0) {
         std::vector<GLchar> log;
         log.resize(log_length);
         glGetProgramInfoLog(program->get(), log_length, nullptr, log.data());
-
+        
         LOG_ERROR("{}", log.data());
         assert(false);
     }
-
+    
     GLboolean is_linked = GL_FALSE;
     glGetProgramiv(program->get(), GL_LINK_STATUS, &is_linked);
     assert(is_linked != GL_FALSE);
     if (is_linked == GL_FALSE) {
         return SharedGLObject();
     }
-
+    
     glDetachShader(program->get(), fragment_shader->get());
     glDetachShader(program->get(), vertex_shader->get());
-
+    
     context.program_cache.emplace(glsls, program);
-
+    
     return program;
 }
 
 GLenum attribute_format_to_gl_type(SceGxmAttributeFormat format) {
     GXM_PROFILE(__FUNCTION__);
-
+    
     switch (format) {
         case SCE_GXM_ATTRIBUTE_FORMAT_U8:
         case SCE_GXM_ATTRIBUTE_FORMAT_U8N:
@@ -515,7 +469,7 @@
             return GL_HALF_FLOAT;
         case SCE_GXM_ATTRIBUTE_FORMAT_F32:
             return GL_FLOAT;
-
+            
         default:
             assert(!"Unhandled format.");
             return GL_UNSIGNED_BYTE;
@@ -524,7 +478,7 @@
 
 bool attribute_format_normalised(SceGxmAttributeFormat format) {
     GXM_PROFILE(__FUNCTION__);
-
+    
     switch (format) {
         case SCE_GXM_ATTRIBUTE_FORMAT_U8N:
         case SCE_GXM_ATTRIBUTE_FORMAT_S8N:
@@ -538,30 +492,22 @@
 
 void set_uniforms(GLuint program, const SceGxmContext &context, const MemState &mem) {
     GXM_PROFILE(__FUNCTION__);
-<<<<<<< HEAD
-    
-=======
-
->>>>>>> 70ac97ef
+    
     assert(context.fragment_program);
     assert(context.fragment_program.get(mem)->program);
     assert(context.vertex_program);
     assert(context.vertex_program.get(mem)->program);
-<<<<<<< HEAD
-    
-=======
-
->>>>>>> 70ac97ef
+    
     set_uniforms(program, context.fragment_uniform_buffers, *context.fragment_program.get(mem)->program.get(mem), mem);
     set_uniforms(program, context.vertex_uniform_buffers, *context.vertex_program.get(mem)->program.get(mem), mem);
 }
 
 void flip_vertically(uint32_t *pixels, size_t width, size_t height, size_t stride_in_pixels) {
     GXM_PROFILE(__FUNCTION__);
-
+    
     uint32_t *row1 = &pixels[0];
     uint32_t *row2 = &pixels[(height - 1) * stride_in_pixels];
-
+    
     while (row1 < row2) {
         std::swap_ranges(&row1[0], &row1[width], &row2[0]);
         row1 += stride_in_pixels;
@@ -571,7 +517,7 @@
 
 GLenum translate_blend_func(SceGxmBlendFunc src) {
     GXM_PROFILE(__FUNCTION__);
-
+    
     switch (src) {
         case SCE_GXM_BLEND_FUNC_NONE:
             return GL_FUNC_ADD; // TODO Disable blending? Warn?
@@ -582,13 +528,13 @@
         case SCE_GXM_BLEND_FUNC_REVERSE_SUBTRACT:
             return GL_FUNC_REVERSE_SUBTRACT;
     }
-
+    
     return GL_FUNC_ADD;
 }
 
 GLenum translate_blend_factor(SceGxmBlendFactor src) {
     GXM_PROFILE(__FUNCTION__);
-
+    
     switch (src) {
         case SCE_GXM_BLEND_FACTOR_ZERO:
             return GL_ZERO;
@@ -615,7 +561,7 @@
         case SCE_GXM_BLEND_FACTOR_DST_ALPHA_SATURATE:
             return GL_DST_ALPHA; // TODO Not supported.
     }
-
+    
     return GL_ONE;
 }
 
@@ -639,7 +585,7 @@
 
 GLenum translate_internal_format(SceGxmTextureFormat src) {
     GXM_PROFILE(__FUNCTION__);
-
+    
     if (is_paletted_format(src)) {
         return GL_RGBA;
     }
@@ -659,7 +605,7 @@
 
 GLenum translate_format(SceGxmTextureFormat src) {
     GXM_PROFILE(__FUNCTION__);
-
+    
     if (is_paletted_format(src)) {
         return GL_COLOR_INDEX;
     }
@@ -680,7 +626,7 @@
 } // namespace texture
 GLenum translate_primitive(SceGxmPrimitiveType primType){
     GXM_PROFILE(__FUNCTION__);
-
+    
     switch (primType){
         case SCE_GXM_PRIMITIVE_TRIANGLES:
             return GL_TRIANGLES;
