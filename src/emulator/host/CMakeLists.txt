add_library(
host
STATIC
include/host/functions.h
include/host/import_fn.h
include/host/state.h
include/host/version.h
src/host.cpp
version.cpp
)

configure_file(src/version.cpp.in version.cpp)

target_include_directories(host PUBLIC include)
<<<<<<< HEAD
target_link_libraries(host PUBLIC audio cpu ctrl gxm io kernel mem net util)
=======
target_link_libraries(host PUBLIC audio cpu ctrl gxm io kernel mem spdlog util)
>>>>>>> 142413b3
target_link_libraries(host PRIVATE nids sdl2)<|MERGE_RESOLUTION|>--- conflicted
+++ resolved
@@ -12,9 +12,5 @@
 configure_file(src/version.cpp.in version.cpp)
 
 target_include_directories(host PUBLIC include)
-<<<<<<< HEAD
-target_link_libraries(host PUBLIC audio cpu ctrl gxm io kernel mem net util)
-=======
-target_link_libraries(host PUBLIC audio cpu ctrl gxm io kernel mem spdlog util)
->>>>>>> 142413b3
+target_link_libraries(host PUBLIC audio cpu ctrl gxm io kernel mem net spdlog util)
 target_link_libraries(host PRIVATE nids sdl2)