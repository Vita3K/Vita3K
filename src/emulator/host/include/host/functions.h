// Vita3K emulator project
// Copyright (C) 2018 Vita3K team
//
// This program is free software; you can redistribute it and/or modify
// it under the terms of the GNU General Public License as published by
// the Free Software Foundation; either version 2 of the License, or
// (at your option) any later version.
//
// This program is distributed in the hope that it will be useful,
// but WITHOUT ANY WARRANTY; without even the implied warranty of
// MERCHANTABILITY or FITNESS FOR A PARTICULAR PURPOSE.  See the
// GNU General Public License for more details.
//
// You should have received a copy of the GNU General Public License along
// with this program; if not, write to the Free Software Foundation, Inc.,
// 51 Franklin Street, Fifth Floor, Boston, MA 02110-1301 USA.

#pragma once

#include <kernel/thread_functions.h>
#include <mem/ptr.h>
#include <psp2/types.h>

#include <cstdint>

struct HostState;

bool init(HostState &state, std::uint32_t window_width, std::uint32_t border_width, std::uint32_t window_height, std::uint32_t border_height);
bool handle_events(HostState &host);
void call_import(HostState &host, uint32_t nid, SceUID thread_id);

// Needed because Sony decided to split Mutex functions to both LibKernel and ThreadMgr
<<<<<<< HEAD
int unlock_mutex(HostState &host, const char *export_name, SceUID thread_id, MutexPtrs &host_mutexes, SceUID mutexid, int unlock_count);
int delete_mutex(HostState &host, const char *export_name, SceUID thread_id, MutexPtrs &host_mutexes, SceUID mutexid);
=======
int unlock_mutex(HostState &host, SceUID thread_id, MutexPtrs &host_mutexes, SceUID mutexid, int unlock_count);
int delete_mutex(HostState &host, SceUID thread_id, MutexPtrs &host_mutexes, SceUID mutexid);
int signal_sema(HostState& host, SceUID semaid, int signal);
>>>>>>> df6194c1
<|MERGE_RESOLUTION|>--- conflicted
+++ resolved
@@ -30,11 +30,6 @@
 void call_import(HostState &host, uint32_t nid, SceUID thread_id);
 
 // Needed because Sony decided to split Mutex functions to both LibKernel and ThreadMgr
-<<<<<<< HEAD
 int unlock_mutex(HostState &host, const char *export_name, SceUID thread_id, MutexPtrs &host_mutexes, SceUID mutexid, int unlock_count);
 int delete_mutex(HostState &host, const char *export_name, SceUID thread_id, MutexPtrs &host_mutexes, SceUID mutexid);
-=======
-int unlock_mutex(HostState &host, SceUID thread_id, MutexPtrs &host_mutexes, SceUID mutexid, int unlock_count);
-int delete_mutex(HostState &host, SceUID thread_id, MutexPtrs &host_mutexes, SceUID mutexid);
-int signal_sema(HostState& host, SceUID semaid, int signal);
->>>>>>> df6194c1
+int signal_sema(HostState& host, const char *export_name, SceUID semaid, int signal);