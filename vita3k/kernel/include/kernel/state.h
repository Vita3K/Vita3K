// Vita3K emulator project
// Copyright (C) 2018 Vita3K team
//
// This program is free software; you can redistribute it and/or modify
// it under the terms of the GNU General Public License as published by
// the Free Software Foundation; either version 2 of the License, or
// (at your option) any later version.
//
// This program is distributed in the hope that it will be useful,
// but WITHOUT ANY WARRANTY; without even the implied warranty of
// MERCHANTABILITY or FITNESS FOR A PARTICULAR PURPOSE.  See the
// GNU General Public License for more details.
//
// You should have received a copy of the GNU General Public License along
// with this program; if not, write to the Free Software Foundation, Inc.,
// 51 Franklin Street, Fifth Floor, Boston, MA 02110-1301 USA.

#pragma once

#include <kernel/thread/thread_state.h>
#include <kernel/types.h>
#include <mem/ptr.h>

#include <rtc/rtc.h>

#include <atomic>
#include <map>
#include <mutex>
#include <queue>
#include <vector>

struct ThreadState;

struct SDL_Thread;

struct WatchMemory;

struct InitialFiber;

typedef std::vector<InitialFiber> InitialFibers;

typedef std::shared_ptr<SceKernelMemBlockInfo> SceKernelMemBlockInfoPtr;
typedef std::map<SceUID, SceKernelMemBlockInfoPtr> Blocks;
typedef std::map<SceUID, Ptr<Ptr<void>>> SlotToAddress;
typedef std::map<SceUID, SlotToAddress> ThreadToSlotToAddress;
typedef std::shared_ptr<ThreadState> ThreadStatePtr;
typedef std::map<SceUID, ThreadStatePtr> ThreadStatePtrs;
typedef std::shared_ptr<SDL_Thread> ThreadPtr;
typedef std::map<SceUID, ThreadPtr> ThreadPtrs;
typedef std::shared_ptr<SceKernelModuleInfo> SceKernelModuleInfoPtr;
typedef std::map<SceUID, SceKernelModuleInfoPtr> SceKernelModuleInfoPtrs;
typedef std::map<uint32_t, Address> ExportNids;
typedef std::map<Address, uint32_t> NidFromExport;
typedef std::map<Address, uint32_t> NotFoundVars;
typedef std::map<Address, WatchMemory> WatchMemoryAddrs;

struct WaitingThreadData {
    ThreadStatePtr thread;
    int32_t priority;

    // additional fields for each primitive
    union {
        struct { // mutex
            int32_t lock_count;
        };
        struct { // semaphore
            int32_t signal;
        };
        struct { // event flags
            int32_t wait;
            int32_t flags;
        };
        struct { // condvar
        };
    };

    bool operator>(const WaitingThreadData &rhs) const {
        return priority > rhs.priority;
    }

    bool operator==(const WaitingThreadData &rhs) const {
        return thread == rhs.thread;
    }

    bool operator==(const ThreadStatePtr &rhs) const {
        return thread == rhs;
    }
};

class WaitingThreadQueue : public std::priority_queue<WaitingThreadData, std::vector<WaitingThreadData>, std::greater<WaitingThreadData>> {
public:
    auto begin() const { return this->c.begin(); }
    auto end() const { return this->c.end(); }
    bool remove(const WaitingThreadData &value) {
        auto it = std::find(this->c.begin(), this->c.end(), value);
        if (it != this->c.end()) {
            this->c.erase(it);
            std::make_heap(this->c.begin(), this->c.end(), this->comp);
            return true;
        } else {
            return false;
        }
    }
    auto find(const WaitingThreadData &value) {
        return std::find(this->c.begin(), this->c.end(), value);
    }
    auto find(const ThreadStatePtr &value) {
        return std::find(this->c.begin(), this->c.end(), value);
    }
};

// NOTE: uid is copied to sync primitives here for debugging,
//       not really needed since they are put in std::map's
struct SyncPrimitive {
    SceUID uid;

    uint32_t attr;

    std::mutex mutex;
    WaitingThreadQueue waiting_threads;

    char name[KERNELOBJECT_MAX_NAME_LENGTH + 1];
};

struct Semaphore : SyncPrimitive {
    int max;
    int val;
};

typedef std::shared_ptr<Semaphore> SemaphorePtr;
typedef std::map<SceUID, SemaphorePtr> SemaphorePtrs;

struct Mutex : SyncPrimitive {
    int lock_count;
    ThreadStatePtr owner;
};

typedef std::shared_ptr<Mutex> MutexPtr;
typedef std::map<SceUID, MutexPtr> MutexPtrs;

struct EventFlag : SyncPrimitive {
    int flags;
};

typedef std::shared_ptr<EventFlag> EventFlagPtr;
typedef std::map<SceUID, EventFlagPtr> EventFlagPtrs;

struct Condvar : SyncPrimitive {
    struct SignalTarget {
        enum class Type {
            Any, // signal any one waiting thread
            Specific, // signal a specific waiting thread (target_thread)
            All, // signal all waiting threads
        } type;

        SceUID thread_id; // for Type::One

        explicit SignalTarget(Type type)
            : type(type)
            , thread_id(0) {}
        SignalTarget(Type type, SceUID thread_id)
            : type(type)
            , thread_id(thread_id) {}
    };

    MutexPtr associated_mutex;
};
typedef std::shared_ptr<Condvar> CondvarPtr;
typedef std::map<SceUID, CondvarPtr> CondvarPtrs;

struct WaitingThreadState {
    std::string name; // for debugging
};

typedef std::map<SceUID, WaitingThreadState> KernelWaitingThreadStates;

struct AVPacket;
struct AVCodecContext;
struct AVFormatContext;
struct AVCodecParserContext;

struct VideoDecoderState {
    AVCodecContext *context{};
    AVCodecParserContext *parser{};

    uint32_t frame_width;
    uint32_t frame_height;
    uint32_t frame_ref_count;
};

typedef std::shared_ptr<VideoDecoderState> DecoderPtr;
typedef std::map<SceUID, DecoderPtr> DecoderStates;

struct PlayerState {
    Ptr<void> general_allocator;
    Ptr<void> general_deallocator;
    Ptr<void> texture_allocator;
    Ptr<void> texture_deallocator;

    std::string video_playing;
    std::queue<std::string> videos_queue;

    AVFormatContext *format{};
    AVCodecContext *video_context{};
    AVCodecContext *audio_context{};
    int32_t video_stream_id = 0;
    int32_t audio_stream_id = 0;

    std::queue<AVPacket *> audio_packets;
    std::queue<AVPacket *> video_packets;

    // A ring buffer is used to lower the chances of a race condition between rendering and decoding thread.
    constexpr static uint32_t RING_BUFFER_COUNT = 4;

    uint32_t video_buffer_ring_index = 0;
    uint32_t video_buffer_size = 0;
    Ptr<uint8_t> video_buffer[RING_BUFFER_COUNT];

    uint32_t audio_buffer_ring_index = 0;
    uint32_t audio_buffer_size = 0;
    Ptr<uint8_t> audio_buffer[RING_BUFFER_COUNT];

    uint64_t time_of_last_frame = 0;

    uint64_t last_timestamp = 0;
    uint32_t last_channels = 0;
    uint32_t last_sample_rate = 0;
    uint32_t last_sample_count = 0;

    bool do_loop = false;
    bool paused = false;
};

typedef std::shared_ptr<PlayerState> PlayerPtr;
typedef std::map<SceUID, PlayerPtr> PlayerStates;

struct MJpegState {
    bool initialized = false;

    AVCodecContext *decoder{};
};

struct TimerState {
    std::string name;

    enum class ThreadBehaviour {
        FIFO,
        PRIORITY,
    };

    enum class NotifyBehaviour {
        ALL,
        ONLY_WAKE
    };

    enum class ResetBehaviour {
        MANUAL,
        AUTOMATIC,
    };

    bool openable = false;
    ThreadBehaviour thread_behaviour = ThreadBehaviour::FIFO;
    NotifyBehaviour notify_behaviour = NotifyBehaviour::ALL;
    ResetBehaviour reset_behaviour = ResetBehaviour::MANUAL;

    bool is_started = false;
    bool repeats = false;
    uint64_t time = 0;
};

typedef std::shared_ptr<TimerState> TimerPtr;
typedef std::map<SceUID, TimerPtr> TimerStates;

using LoadedSysmodules = std::vector<SceSysmoduleModuleId>;

struct SceFiber;

struct InitialFiber {
    Address start;
    Address end;
    SceFiber *fiber;
};

struct WatchMemory {
    Address start;
    size_t size;
};

struct KernelState {
    std::mutex mutex;
    Blocks blocks;
    Blocks vm_blocks;
    ThreadToSlotToAddress tls;
    Ptr<const void> tls_address;
    unsigned int tls_psize;
    unsigned int tls_msize;
    SemaphorePtrs semaphores;
    CondvarPtrs condvars;
    CondvarPtrs lwcondvars;
    MutexPtrs mutexes;
    MutexPtrs lwmutexes; // also Mutexes for now
    EventFlagPtrs eventflags;
    ThreadStatePtrs threads;
    ThreadPtrs running_threads;
    KernelWaitingThreadStates waiting_threads;
    SceKernelModuleInfoPtrs loaded_modules;
    LoadedSysmodules loaded_sysmodules;
    ExportNids export_nids;
    NidFromExport nid_from_export;
    NotFoundVars not_found_vars;
    WatchMemoryAddrs watch_memory_addrs;

<<<<<<< HEAD
    InitialFibers initial_fibers;
=======
    SceRtcTick start_tick;
>>>>>>> ed06af83
    SceRtcTick base_tick;
    DecoderStates decoders;
    PlayerStates players;
    MJpegState mjpeg_state;
    TimerStates timers;
    Ptr<uint32_t> process_param;
    bool wait_for_debugger = false;
    bool watch_import_calls = false;
    bool watch_code = false;
    bool watch_memory = false;

    SceUID get_next_uid() {
        return next_uid++;
    }

private:
    std::atomic<SceUID> next_uid{ 0 };
};<|MERGE_RESOLUTION|>--- conflicted
+++ resolved
@@ -310,11 +310,8 @@
     NotFoundVars not_found_vars;
     WatchMemoryAddrs watch_memory_addrs;
 
-<<<<<<< HEAD
     InitialFibers initial_fibers;
-=======
     SceRtcTick start_tick;
->>>>>>> ed06af83
     SceRtcTick base_tick;
     DecoderStates decoders;
     PlayerStates players;
